--- conflicted
+++ resolved
@@ -4,18 +4,10 @@
 
 require (
 	github.com/stretchr/testify v1.8.4
-<<<<<<< HEAD
-	go.uber.org/zap v1.25.0
-)
-
-require (
-	github.com/benbjohnson/clock v1.3.0 // indirect
-=======
 	go.uber.org/zap v1.26.0
 )
 
 require (
->>>>>>> 592374af
 	github.com/davecgh/go-spew v1.1.1 // indirect
 	github.com/pmezard/go-difflib v1.0.0 // indirect
 	github.com/stretchr/objx v0.5.0 // indirect
