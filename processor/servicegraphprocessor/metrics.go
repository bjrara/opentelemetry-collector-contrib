// Copyright The OpenTelemetry Authors
// SPDX-License-Identifier: Apache-2.0

package servicegraphprocessor // import "github.com/open-telemetry/opentelemetry-collector-contrib/processor/servicegraphprocessor"

import (
	"go.opencensus.io/stats"
	"go.opencensus.io/stats/view"
<<<<<<< HEAD
	"go.opentelemetry.io/collector/obsreport"
=======
	"go.opentelemetry.io/collector/processor/processorhelper"
>>>>>>> 592374af

	"github.com/open-telemetry/opentelemetry-collector-contrib/processor/servicegraphprocessor/internal/metadata"
)

var (
	statDroppedSpans = stats.Int64("dropped_spans", "Number of spans dropped when trying to add edges", stats.UnitDimensionless)
	statTotalEdges   = stats.Int64("total_edges", "Total number of unique edges", stats.UnitDimensionless)
	statExpiredEdges = stats.Int64("expired_edges", "Number of edges that expired before finding its matching span", stats.UnitDimensionless)
)

func serviceGraphProcessorViews() []*view.View {
	droppedSpansView := &view.View{
<<<<<<< HEAD
		Name:        obsreport.BuildProcessorCustomMetricName(metadata.Type, statDroppedSpans.Name()),
=======
		Name:        processorhelper.BuildCustomMetricName(metadata.Type, statDroppedSpans.Name()),
>>>>>>> 592374af
		Description: statDroppedSpans.Description(),
		Measure:     statDroppedSpans,
		Aggregation: view.Count(),
	}
	totalEdgesView := &view.View{
<<<<<<< HEAD
		Name:        obsreport.BuildProcessorCustomMetricName(metadata.Type, statTotalEdges.Name()),
=======
		Name:        processorhelper.BuildCustomMetricName(metadata.Type, statTotalEdges.Name()),
>>>>>>> 592374af
		Description: statTotalEdges.Description(),
		Measure:     statTotalEdges,
		Aggregation: view.Count(),
	}
	expiredEdgesView := &view.View{
<<<<<<< HEAD
		Name:        obsreport.BuildProcessorCustomMetricName(metadata.Type, statExpiredEdges.Name()),
=======
		Name:        processorhelper.BuildCustomMetricName(metadata.Type, statExpiredEdges.Name()),
>>>>>>> 592374af
		Description: statExpiredEdges.Description(),
		Measure:     statExpiredEdges,
		Aggregation: view.Count(),
	}

	return []*view.View{
		droppedSpansView,
		totalEdgesView,
		expiredEdgesView,
	}
}<|MERGE_RESOLUTION|>--- conflicted
+++ resolved
@@ -6,11 +6,7 @@
 import (
 	"go.opencensus.io/stats"
 	"go.opencensus.io/stats/view"
-<<<<<<< HEAD
-	"go.opentelemetry.io/collector/obsreport"
-=======
 	"go.opentelemetry.io/collector/processor/processorhelper"
->>>>>>> 592374af
 
 	"github.com/open-telemetry/opentelemetry-collector-contrib/processor/servicegraphprocessor/internal/metadata"
 )
@@ -23,31 +19,19 @@
 
 func serviceGraphProcessorViews() []*view.View {
 	droppedSpansView := &view.View{
-<<<<<<< HEAD
-		Name:        obsreport.BuildProcessorCustomMetricName(metadata.Type, statDroppedSpans.Name()),
-=======
 		Name:        processorhelper.BuildCustomMetricName(metadata.Type, statDroppedSpans.Name()),
->>>>>>> 592374af
 		Description: statDroppedSpans.Description(),
 		Measure:     statDroppedSpans,
 		Aggregation: view.Count(),
 	}
 	totalEdgesView := &view.View{
-<<<<<<< HEAD
-		Name:        obsreport.BuildProcessorCustomMetricName(metadata.Type, statTotalEdges.Name()),
-=======
 		Name:        processorhelper.BuildCustomMetricName(metadata.Type, statTotalEdges.Name()),
->>>>>>> 592374af
 		Description: statTotalEdges.Description(),
 		Measure:     statTotalEdges,
 		Aggregation: view.Count(),
 	}
 	expiredEdgesView := &view.View{
-<<<<<<< HEAD
-		Name:        obsreport.BuildProcessorCustomMetricName(metadata.Type, statExpiredEdges.Name()),
-=======
 		Name:        processorhelper.BuildCustomMetricName(metadata.Type, statExpiredEdges.Name()),
->>>>>>> 592374af
 		Description: statExpiredEdges.Description(),
 		Measure:     statExpiredEdges,
 		Aggregation: view.Count(),
