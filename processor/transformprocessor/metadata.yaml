type: transform

status:
  class: processor
  stability:
    alpha: [traces, metrics, logs]
<<<<<<< HEAD
  distributions: [contrib, splunk, observiq, sumo]
=======
  distributions: [contrib, splunk, observiq, sumo, grafana]
>>>>>>> 592374af
  warnings: [Unsound Transformations, Identity Conflict, Orphaned Telemetry, Other]
  codeowners:
    active: [TylerHelmuth, kentquirk, bogdandrutu, evan-bradley]<|MERGE_RESOLUTION|>--- conflicted
+++ resolved
@@ -4,11 +4,7 @@
   class: processor
   stability:
     alpha: [traces, metrics, logs]
-<<<<<<< HEAD
-  distributions: [contrib, splunk, observiq, sumo]
-=======
   distributions: [contrib, splunk, observiq, sumo, grafana]
->>>>>>> 592374af
   warnings: [Unsound Transformations, Identity Conflict, Orphaned Telemetry, Other]
   codeowners:
     active: [TylerHelmuth, kentquirk, bogdandrutu, evan-bradley]