// Copyright The OpenTelemetry Authors
// SPDX-License-Identifier: Apache-2.0

package internal

import (
	"context"
	"errors"
	"fmt"
	"github.com/aws/aws-sdk-go/aws/request"
	"go.opentelemetry.io/collector/component"
	"net/http"
	"sync"
	"testing"
	"time"

	"github.com/stretchr/testify/assert"
	"github.com/stretchr/testify/mock"
	"github.com/stretchr/testify/require"
	"go.opentelemetry.io/collector/pdata/pcommon"
	"go.opentelemetry.io/collector/processor"
	"go.opentelemetry.io/collector/processor/processortest"
	"go.uber.org/zap"
)

type MockDetector struct {
	mock.Mock
}

func (p *MockDetector) Detect(_ context.Context) (pcommon.Resource, string, error) {
	args := p.Called()
	return args.Get(0).(pcommon.Resource), "", args.Error(1)
}

type mockDetectorConfig struct{}

func (d *mockDetectorConfig) GetConfigFromType(_ DetectorType) DetectorConfig {
	return nil
}

func TestDetect(t *testing.T) {
	tests := []struct {
		name              string
		detectedResources []map[string]any
		expectedResource  map[string]any
		attributes        []string
	}{
		{
			name: "Detect three resources",
			detectedResources: []map[string]any{
				{"a": "1", "b": "2"},
				{"a": "11", "c": "3"},
				{"a": "12", "c": "3"},
			},
			expectedResource: map[string]any{"a": "1", "b": "2", "c": "3"},
			attributes:       nil,
		}, {
			name: "Detect empty resources",
			detectedResources: []map[string]any{
				{"a": "1", "b": "2"},
				{},
				{"a": "11"},
			},
			expectedResource: map[string]any{"a": "1", "b": "2"},
			attributes:       nil,
		}, {
			name: "Detect non-string resources",
			detectedResources: []map[string]any{
				{"bool": true, "int": int64(2), "double": 0.5},
				{"bool": false},
				{"a": "11"},
			},
			expectedResource: map[string]any{"a": "11", "bool": true, "int": int64(2), "double": 0.5},
			attributes:       nil,
		}, {
			name: "Filter to one attribute",
			detectedResources: []map[string]any{
				{"a": "1", "b": "2"},
				{"a": "11", "c": "3"},
				{"a": "12", "c": "3"},
			},
			expectedResource: map[string]any{"a": "1"},
			attributes:       []string{"a"},
		},
	}

	for _, tt := range tests {
		t.Run(tt.name, func(t *testing.T) {
			mockDetectors := make(map[DetectorType]DetectorFactory, len(tt.detectedResources))
			mockDetectorTypes := make([]DetectorType, 0, len(tt.detectedResources))

			for i, resAttrs := range tt.detectedResources {
				md := &MockDetector{}
				res := pcommon.NewResource()
				require.NoError(t, res.Attributes().FromRaw(resAttrs))
				md.On("Detect").Return(res, nil)

				mockDetectorType := DetectorType(fmt.Sprintf("mockdetector%v", i))
				mockDetectors[mockDetectorType] = func(processor.Settings, DetectorConfig) (Detector, error) {
					return md, nil
				}
				mockDetectorTypes = append(mockDetectorTypes, mockDetectorType)
			}

			f := NewProviderFactory(mockDetectors)
			p, err := f.CreateResourceProvider(processortest.NewNopSettings(), time.Second, tt.attributes, &mockDetectorConfig{}, mockDetectorTypes...)
			require.NoError(t, err)

			got, _, err := p.Get(context.Background(), http.DefaultClient)
			require.NoError(t, err)

			assert.Equal(t, tt.expectedResource, got.Attributes().AsRaw())
		})
	}
}

func TestDetectResource_InvalidDetectorType(t *testing.T) {
	mockDetectorKey := DetectorType("mock")
	p := NewProviderFactory(map[DetectorType]DetectorFactory{})
	_, err := p.CreateResourceProvider(processortest.NewNopSettings(), time.Second, nil, &mockDetectorConfig{}, mockDetectorKey)
	require.EqualError(t, err, fmt.Sprintf("invalid detector key: %v", mockDetectorKey))
}

func TestDetectResource_DetectoryFactoryError(t *testing.T) {
	mockDetectorKey := DetectorType("mock")
	p := NewProviderFactory(map[DetectorType]DetectorFactory{
		mockDetectorKey: func(processor.Settings, DetectorConfig) (Detector, error) {
			return nil, errors.New("creation failed")
		},
	})
	_, err := p.CreateResourceProvider(processortest.NewNopSettings(), time.Second, nil, &mockDetectorConfig{}, mockDetectorKey)
	require.EqualError(t, err, fmt.Sprintf("failed creating detector type %q: %v", mockDetectorKey, "creation failed"))
}

func TestDetectResource_Error(t *testing.T) {
	md1 := &MockDetector{}
	res := pcommon.NewResource()
	require.NoError(t, res.Attributes().FromRaw(map[string]any{"a": "1", "b": "2"}))
	md1.On("Detect").Return(res, nil)

	md2 := &MockDetector{}
	md2.On("Detect").Return(pcommon.NewResource(), errors.New("err1"))

	p := NewResourceProvider(zap.NewNop(), time.Second, nil, md1, md2)
	_, _, err := p.Get(context.Background(), http.DefaultClient)
	require.NoError(t, err)
}

func TestMergeResource(t *testing.T) {
	for _, tt := range []struct {
		name       string
		res1       map[string]any
		res2       map[string]any
		overrideTo bool
		expected   map[string]any
	}{
		{
			name:       "override non-empty resources",
			res1:       map[string]any{"a": "11", "b": "2"},
			res2:       map[string]any{"a": "1", "c": "3"},
			overrideTo: true,
			expected:   map[string]any{"a": "1", "b": "2", "c": "3"},
		}, {
			name:       "empty resource",
			res1:       map[string]any{},
			res2:       map[string]any{"a": "1", "c": "3"},
			overrideTo: false,
			expected:   map[string]any{"a": "1", "c": "3"},
		},
	} {
		t.Run(tt.name, func(t *testing.T) {
			res1 := pcommon.NewResource()
			require.NoError(t, res1.Attributes().FromRaw(tt.res1))
			res2 := pcommon.NewResource()
			require.NoError(t, res2.Attributes().FromRaw(tt.res2))
			MergeResource(res1, res2, tt.overrideTo)
			assert.Equal(t, tt.expected, res1.Attributes().AsRaw())
		})
	}
}

type MockParallelDetector struct {
	mock.Mock
	ch chan struct{}
}

func NewMockParallelDetector() *MockParallelDetector {
	return &MockParallelDetector{ch: make(chan struct{})}
}

func (p *MockParallelDetector) Detect(_ context.Context) (pcommon.Resource, string, error) {
	<-p.ch
	args := p.Called()
	return args.Get(0).(pcommon.Resource), "", args.Error(1)
}

// TestDetectResource_Parallel validates that Detect is only called once, even if there
// are multiple calls to ResourceProvider.Get
func TestDetectResource_Parallel(t *testing.T) {
	const iterations = 5

	md1 := NewMockParallelDetector()
	res1 := pcommon.NewResource()
	require.NoError(t, res1.Attributes().FromRaw(map[string]any{"a": "1", "b": "2"}))
	md1.On("Detect").Return(res1, nil)

	md2 := NewMockParallelDetector()
	res2 := pcommon.NewResource()
	require.NoError(t, res2.Attributes().FromRaw(map[string]any{"a": "11", "c": "3"}))
	md2.On("Detect").Return(res2, nil)

	md3 := NewMockParallelDetector()
	md3.On("Detect").Return(pcommon.NewResource(), errors.New("an error"))

	expectedResourceAttrs := map[string]any{"a": "1", "b": "2", "c": "3"}

	p := NewResourceProvider(zap.NewNop(), time.Second, nil, md1, md2, md3)

	// call p.Get multiple times
	wg := &sync.WaitGroup{}
	wg.Add(iterations)
	for i := 0; i < iterations; i++ {
		go func() {
			defer wg.Done()
			detected, _, err := p.Get(context.Background(), http.DefaultClient)
			assert.NoError(t, err)
			assert.Equal(t, expectedResourceAttrs, detected.Attributes().AsRaw())
		}()
	}

	// wait until all goroutines are blocked
	time.Sleep(5 * time.Millisecond)

	// detector.Detect should only be called once, so we only need to notify each channel once
	md1.ch <- struct{}{}
	md2.ch <- struct{}{}
	md3.ch <- struct{}{}

	// then wait until all goroutines are finished, and ensure p.Detect was only called once
	wg.Wait()
	md1.AssertNumberOfCalls(t, "Detect", 1)
	md2.AssertNumberOfCalls(t, "Detect", 1)
	md3.AssertNumberOfCalls(t, "Detect", 1)
}

func TestFilterAttributes_Match(t *testing.T) {
	m := map[string]struct{}{
		"host.name": {},
		"host.id":   {},
	}
	attr := pcommon.NewMap()
	attr.PutStr("host.name", "test")
	attr.PutStr("host.id", "test")
	attr.PutStr("drop.this", "test")

	droppedAttributes := filterAttributes(attr, m)

	_, ok := attr.Get("host.name")
	assert.True(t, ok)

	_, ok = attr.Get("host.id")
	assert.True(t, ok)

	_, ok = attr.Get("drop.this")
	assert.False(t, ok)

	assert.Contains(t, droppedAttributes, "drop.this")
}

func TestFilterAttributes_NoMatch(t *testing.T) {
	m := map[string]struct{}{
		"cloud.region": {},
	}
	attr := pcommon.NewMap()
	attr.PutStr("host.name", "test")
	attr.PutStr("host.id", "test")

	droppedAttributes := filterAttributes(attr, m)

	_, ok := attr.Get("host.name")
	assert.False(t, ok)

	_, ok = attr.Get("host.id")
	assert.False(t, ok)

	assert.EqualValues(t, []string{"host.name", "host.id"}, droppedAttributes)
}

func TestFilterAttributes_NilAttributes(t *testing.T) {
	var m map[string]struct{}
	attr := pcommon.NewMap()
	attr.PutStr("host.name", "test")
	attr.PutStr("host.id", "test")

	droppedAttributes := filterAttributes(attr, m)

	_, ok := attr.Get("host.name")
	assert.True(t, ok)

	_, ok = attr.Get("host.id")
	assert.True(t, ok)

	assert.Empty(t, droppedAttributes)
}

func TestFilterAttributes_NoAttributes(t *testing.T) {
	m := make(map[string]struct{})
	attr := pcommon.NewMap()
	attr.PutStr("host.name", "test")
	attr.PutStr("host.id", "test")

	droppedAttributes := filterAttributes(attr, m)

	_, ok := attr.Get("host.name")
	assert.True(t, ok)

	_, ok = attr.Get("host.id")
	assert.True(t, ok)

<<<<<<< HEAD
	assert.Empty(t, droppedAttributes)
=======
	assert.Equal(t, len(droppedAttributes), 0)
}

// mockDetectorWithHandler is a mock detector that implements HandlerProvider
type mockDetectorWithHandler struct {
	handlersCalled bool
}

func (m *mockDetectorWithHandler) Detect(ctx context.Context) (resource pcommon.Resource, schemaURL string, err error) {
	return pcommon.NewResource(), "", nil
}

func (m *mockDetectorWithHandler) ExposeHandlers() *request.Handlers {
	m.handlersCalled = true
	return &request.Handlers{}
}

// mockExtension implements component.Component
type mockExtension struct {
	configured bool
}

func (m *mockExtension) Start(context.Context, component.Host) error {
	return nil
}

func (m *mockExtension) Shutdown(context.Context) error {
	return nil
}

// mockHost implements component.Host
type mockHost struct {
	extensions map[component.ID]component.Component
}

// mockDetector is a basic detector that doesn't implement HandlerProvider
type mockDetector struct{}

func (m *mockDetector) Detect(ctx context.Context) (resource pcommon.Resource, schemaURL string, err error) {
	return pcommon.NewResource(), "", nil
}

func newMockHost() component.Host {
	return &mockHost{
		extensions: make(map[component.ID]component.Component),
	}
}

func (m *mockHost) GetExtension(id component.ID) (component.Component, error) {
	if ext, ok := m.extensions[id]; ok {
		return ext, nil
	}
	return nil, nil
}

func (m *mockHost) ReportFatalError(err error) {}

func (m *mockHost) GetFactory(kind component.Kind, componentType component.Type) component.Factory {
	return nil
}

func (m *mockHost) GetExtensions() map[component.ID]component.Component {
	return m.extensions
}

func (m *mockHost) GetExporters() map[component.DataType]map[component.ID]component.Component {
	return nil
}

func TestConfigureHandlers(t *testing.T) {
	testType, _ := component.NewType("awsmiddleware")
	mockDetector := &mockDetectorWithHandler{}
	logger := zap.NewNop()
	provider := NewResourceProvider(logger, 0, nil, mockDetector)
	mockExt := &mockExtension{}
	host := newMockHost()
	host.(*mockHost).extensions[component.NewID(testType)] = mockExt

	middlewareID := component.NewID(testType)
	ctx := context.Background()
	provider.ConfigureHandlers(ctx, host, middlewareID)

	assert.True(t, mockDetector.handlersCalled, "ExposeHandlers should have been called")
}

func TestConfigureHandlersWithNonHandlerDetector(t *testing.T) {
	testType, _ := component.NewType("awsmiddleware")
	basicDetector := &mockDetector{}
	logger := zap.NewNop()
	provider := NewResourceProvider(logger, 0, nil, basicDetector)

	mockExt := &mockExtension{}
	host := newMockHost()
	host.(*mockHost).extensions[component.NewID(testType)] = mockExt
	middlewareID := component.NewID(testType)

	ctx := context.Background()
	provider.ConfigureHandlers(ctx, host, middlewareID)
>>>>>>> 8e059f14
}<|MERGE_RESOLUTION|>--- conflicted
+++ resolved
@@ -7,16 +7,16 @@
 	"context"
 	"errors"
 	"fmt"
-	"github.com/aws/aws-sdk-go/aws/request"
-	"go.opentelemetry.io/collector/component"
 	"net/http"
 	"sync"
 	"testing"
 	"time"
 
+	"github.com/aws/aws-sdk-go/aws/request"
 	"github.com/stretchr/testify/assert"
 	"github.com/stretchr/testify/mock"
 	"github.com/stretchr/testify/require"
+	"go.opentelemetry.io/collector/component"
 	"go.opentelemetry.io/collector/pdata/pcommon"
 	"go.opentelemetry.io/collector/processor"
 	"go.opentelemetry.io/collector/processor/processortest"
@@ -317,10 +317,7 @@
 	_, ok = attr.Get("host.id")
 	assert.True(t, ok)
 
-<<<<<<< HEAD
 	assert.Empty(t, droppedAttributes)
-=======
-	assert.Equal(t, len(droppedAttributes), 0)
 }
 
 // mockDetectorWithHandler is a mock detector that implements HandlerProvider
@@ -328,7 +325,7 @@
 	handlersCalled bool
 }
 
-func (m *mockDetectorWithHandler) Detect(ctx context.Context) (resource pcommon.Resource, schemaURL string, err error) {
+func (m *mockDetectorWithHandler) Detect(_ context.Context) (resource pcommon.Resource, schemaURL string, err error) {
 	return pcommon.NewResource(), "", nil
 }
 
@@ -338,9 +335,7 @@
 }
 
 // mockExtension implements component.Component
-type mockExtension struct {
-	configured bool
-}
+type mockExtension struct{}
 
 func (m *mockExtension) Start(context.Context, component.Host) error {
 	return nil
@@ -358,7 +353,7 @@
 // mockDetector is a basic detector that doesn't implement HandlerProvider
 type mockDetector struct{}
 
-func (m *mockDetector) Detect(ctx context.Context) (resource pcommon.Resource, schemaURL string, err error) {
+func (m *mockDetector) Detect(_ context.Context) (resource pcommon.Resource, schemaURL string, err error) {
 	return pcommon.NewResource(), "", nil
 }
 
@@ -375,18 +370,14 @@
 	return nil, nil
 }
 
-func (m *mockHost) ReportFatalError(err error) {}
-
-func (m *mockHost) GetFactory(kind component.Kind, componentType component.Type) component.Factory {
+func (m *mockHost) ReportFatalError(_ error) {}
+
+func (m *mockHost) GetFactory(_ component.Kind, _ component.Type) component.Factory {
 	return nil
 }
 
 func (m *mockHost) GetExtensions() map[component.ID]component.Component {
 	return m.extensions
-}
-
-func (m *mockHost) GetExporters() map[component.DataType]map[component.ID]component.Component {
-	return nil
 }
 
 func TestConfigureHandlers(t *testing.T) {
@@ -417,6 +408,6 @@
 	middlewareID := component.NewID(testType)
 
 	ctx := context.Background()
-	provider.ConfigureHandlers(ctx, host, middlewareID)
->>>>>>> 8e059f14
+
+	assert.NotPanics(t, func() { provider.ConfigureHandlers(ctx, host, middlewareID) }, "Attempting to configure a detector that does not expose handlers should not panic")
 }