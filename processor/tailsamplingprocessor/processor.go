// Copyright The OpenTelemetry Authors
// SPDX-License-Identifier: Apache-2.0

package tailsamplingprocessor // import "github.com/open-telemetry/opentelemetry-collector-contrib/processor/tailsamplingprocessor"

import (
	"context"
	"fmt"
	"math"
	"runtime"
	"sync"
	"sync/atomic"
	"time"

	"go.opencensus.io/stats"
	"go.opencensus.io/tag"
	"go.opentelemetry.io/collector/component"
	"go.opentelemetry.io/collector/consumer"
	"go.opentelemetry.io/collector/pdata/pcommon"
	"go.opentelemetry.io/collector/pdata/ptrace"
	"go.opentelemetry.io/collector/processor"
	"go.uber.org/zap"

	"github.com/open-telemetry/opentelemetry-collector-contrib/internal/coreinternal/timeutils"
	"github.com/open-telemetry/opentelemetry-collector-contrib/processor/tailsamplingprocessor/internal/idbatcher"
	"github.com/open-telemetry/opentelemetry-collector-contrib/processor/tailsamplingprocessor/internal/sampling"
)

var (
	tagUpsertSampled    = tag.Upsert(tagSampledKey, "true")
	tagUpsertNotSampled = tag.Upsert(tagSampledKey, "false")
)

// policy combines a sampling policy evaluator with the destinations to be
// used for that policy.
type policy struct {
	// name used to identify this policy instance.
	name string
	// evaluator that decides if a trace is sampled or not by this policy instance.
	evaluator sampling.PolicyEvaluator
	// ctx used to carry metric tags of each policy.
	ctx context.Context
}

// tailSamplingSpanProcessor handles the incoming trace data and uses the given sampling
// policy to sample traces.
type tailSamplingSpanProcessor struct {
	ctx             context.Context
	nextConsumer    consumer.Traces
	maxNumTraces    uint64
	policies        []*policy
	logger          *zap.Logger
	idToTrace       sync.Map
	policyTicker    timeutils.TTicker
	tickerFrequency time.Duration
	decisionBatcher idbatcher.Batcher
	deleteChan      chan pcommon.TraceID
	numTracesOnMap  *atomic.Uint64

	// This is for reusing the slice by each call of `makeDecision`. This
	// was previously identified to be a bottleneck using profiling.
	mutatorsBuf []tag.Mutator
}

// spanAndScope a structure for holding information about span and its instrumentation scope.
// required for preserving the instrumentation library information while sampling.
// We use pointers there to fast find the span in the map.
type spanAndScope struct {
	span                 *ptrace.Span
	instrumentationScope *pcommon.InstrumentationScope
}

// spanAndScope a structure for holding information about span and its instrumentation scope.
// required for preserving the instrumentation library information while sampling.
// We use pointers there to fast find the span in the map.
type spanAndScope struct {
	span                 *ptrace.Span
	instrumentationScope *pcommon.InstrumentationScope
}

const (
	sourceFormat = "tail_sampling"
)

// newTracesProcessor returns a processor.TracesProcessor that will perform tail sampling according to the given
// configuration.
func newTracesProcessor(ctx context.Context, settings component.TelemetrySettings, nextConsumer consumer.Traces, cfg Config) (processor.Traces, error) {
	if nextConsumer == nil {
		return nil, component.ErrNilNextConsumer
	}

<<<<<<< HEAD
	numDecisionBatches := uint64(cfg.DecisionWait.Seconds())
	inBatcher, err := idbatcher.New(numDecisionBatches, cfg.ExpectedNewTracesPerSec, uint64(2*runtime.NumCPU()))
	if err != nil {
		return nil, err
	}

=======
	policyNames := map[string]bool{}
>>>>>>> 592374af
	policies := make([]*policy, len(cfg.PolicyCfgs))
	for i := range cfg.PolicyCfgs {
		policyCfg := &cfg.PolicyCfgs[i]

		if policyNames[policyCfg.Name] {
			return nil, fmt.Errorf("duplicate policy name %q", policyCfg.Name)
		}
		policyNames[policyCfg.Name] = true

		policyCtx, err := tag.New(ctx, tag.Upsert(tagPolicyKey, policyCfg.Name), tag.Upsert(tagSourceFormat, sourceFormat))
		if err != nil {
			return nil, err
		}
		eval, err := getPolicyEvaluator(settings, policyCfg)
		if err != nil {
			return nil, err
		}
		p := &policy{
			name:      policyCfg.Name,
			evaluator: eval,
			ctx:       policyCtx,
		}
		policies[i] = p
<<<<<<< HEAD
=======
	}

	// this will start a goroutine in the background, so we run it only if everything went
	// well in creating the policies
	numDecisionBatches := math.Max(1, cfg.DecisionWait.Seconds())
	inBatcher, err := idbatcher.New(uint64(numDecisionBatches), cfg.ExpectedNewTracesPerSec, uint64(2*runtime.NumCPU()))
	if err != nil {
		return nil, err
>>>>>>> 592374af
	}

	tsp := &tailSamplingSpanProcessor{
		ctx:             ctx,
		nextConsumer:    nextConsumer,
		maxNumTraces:    cfg.NumTraces,
		logger:          settings.Logger,
		decisionBatcher: inBatcher,
		policies:        policies,
		tickerFrequency: time.Second,
		numTracesOnMap:  &atomic.Uint64{},

		// We allocate exactly 1 element, because that's the exact amount
		// used in any place.
		mutatorsBuf: make([]tag.Mutator, 1),
	}

	tsp.policyTicker = &timeutils.PolicyTicker{OnTickFunc: tsp.samplingPolicyOnTick}
	tsp.deleteChan = make(chan pcommon.TraceID, cfg.NumTraces)

	return tsp, nil
}

func getPolicyEvaluator(settings component.TelemetrySettings, cfg *PolicyCfg) (sampling.PolicyEvaluator, error) {
	switch cfg.Type {
	case Composite:
		return getNewCompositePolicy(settings, &cfg.CompositeCfg)
	case And:
		return getNewAndPolicy(settings, &cfg.AndCfg)
	default:
		return getSharedPolicyEvaluator(settings, &cfg.sharedPolicyCfg)
	}
}

func getSharedPolicyEvaluator(settings component.TelemetrySettings, cfg *sharedPolicyCfg) (sampling.PolicyEvaluator, error) {
	settings.Logger = settings.Logger.With(zap.Any("policy", cfg.Type))

	switch cfg.Type {
	case AlwaysSample:
		return sampling.NewAlwaysSample(settings), nil
	case Latency:
		lfCfg := cfg.LatencyCfg
<<<<<<< HEAD
		return sampling.NewLatency(settings, lfCfg.ThresholdMs), nil
=======
		return sampling.NewLatency(settings, lfCfg.ThresholdMs, lfCfg.UpperThresholdmsMs), nil
>>>>>>> 592374af
	case NumericAttribute:
		nafCfg := cfg.NumericAttributeCfg
		return sampling.NewNumericAttributeFilter(settings, nafCfg.Key, nafCfg.MinValue, nafCfg.MaxValue, nafCfg.InvertMatch), nil
	case Probabilistic:
		pCfg := cfg.ProbabilisticCfg
		return sampling.NewProbabilisticSampler(settings, pCfg.HashSalt, pCfg.SamplingPercentage), nil
	case StringAttribute:
		safCfg := cfg.StringAttributeCfg
		return sampling.NewStringAttributeFilter(settings, safCfg.Key, safCfg.Values, safCfg.EnabledRegexMatching, safCfg.CacheMaxSize, safCfg.InvertMatch), nil
	case StatusCode:
		scfCfg := cfg.StatusCodeCfg
		return sampling.NewStatusCodeFilter(settings, scfCfg.StatusCodes)
	case RateLimiting:
		rlfCfg := cfg.RateLimitingCfg
		return sampling.NewRateLimiting(settings, rlfCfg.SpansPerSecond), nil
	case SpanCount:
		spCfg := cfg.SpanCountCfg
		return sampling.NewSpanCount(settings, spCfg.MinSpans, spCfg.MaxSpans), nil
	case TraceState:
		tsfCfg := cfg.TraceStateCfg
		return sampling.NewTraceStateFilter(settings, tsfCfg.Key, tsfCfg.Values), nil
	case BooleanAttribute:
		bafCfg := cfg.BooleanAttributeCfg
		return sampling.NewBooleanAttributeFilter(settings, bafCfg.Key, bafCfg.Value), nil
	case OTTLCondition:
		ottlfCfg := cfg.OTTLConditionCfg
		return sampling.NewOTTLConditionFilter(settings, ottlfCfg.SpanConditions, ottlfCfg.SpanEventConditions, ottlfCfg.ErrorMode)

	default:
		return nil, fmt.Errorf("unknown sampling policy type %s", cfg.Type)
	}
}

type policyMetrics struct {
	idNotFoundOnMapCount, evaluateErrorCount, decisionSampled, decisionNotSampled int64
}

func (tsp *tailSamplingSpanProcessor) samplingPolicyOnTick() {
	metrics := policyMetrics{}

	startTime := time.Now()
	batch, _ := tsp.decisionBatcher.CloseCurrentAndTakeFirstBatch()
	batchLen := len(batch)
	tsp.logger.Debug("Sampling Policy Evaluation ticked")
	for _, id := range batch {
		d, ok := tsp.idToTrace.Load(id)
		if !ok {
			metrics.idNotFoundOnMapCount++
			continue
		}
		trace := d.(*sampling.TraceData)
		trace.DecisionTime = time.Now()

		decision, policy := tsp.makeDecision(id, trace, &metrics)

		// Sampled or not, remove the batches
		trace.Lock()
		allSpans := trace.ReceivedBatches
		trace.FinalDecision = decision
		trace.ReceivedBatches = ptrace.NewTraces()
		trace.Unlock()

		if decision == sampling.Sampled {
			_ = tsp.nextConsumer.ConsumeTraces(policy.ctx, allSpans)
		}
	}

	stats.Record(tsp.ctx,
		statOverallDecisionLatencyUs.M(int64(time.Since(startTime)/time.Microsecond)),
		statDroppedTooEarlyCount.M(metrics.idNotFoundOnMapCount),
		statPolicyEvaluationErrorCount.M(metrics.evaluateErrorCount),
		statTracesOnMemoryGauge.M(int64(tsp.numTracesOnMap.Load())))

	tsp.logger.Debug("Sampling policy evaluation completed",
		zap.Int("batch.len", batchLen),
		zap.Int64("sampled", metrics.decisionSampled),
		zap.Int64("notSampled", metrics.decisionNotSampled),
		zap.Int64("droppedPriorToEvaluation", metrics.idNotFoundOnMapCount),
		zap.Int64("policyEvaluationErrors", metrics.evaluateErrorCount),
	)
}

func (tsp *tailSamplingSpanProcessor) makeDecision(id pcommon.TraceID, trace *sampling.TraceData, metrics *policyMetrics) (sampling.Decision, *policy) {
	finalDecision := sampling.NotSampled
	var matchingPolicy *policy
	samplingDecision := map[sampling.Decision]bool{
		sampling.Error:            false,
		sampling.Sampled:          false,
		sampling.NotSampled:       false,
		sampling.InvertSampled:    false,
		sampling.InvertNotSampled: false,
	}

	// Check all policies before making a final decision
	for i, p := range tsp.policies {
		policyEvaluateStartTime := time.Now()
		decision, err := p.evaluator.Evaluate(p.ctx, id, trace)
		stats.Record(
			p.ctx,
			statDecisionLatencyMicroSec.M(int64(time.Since(policyEvaluateStartTime)/time.Microsecond)))
		if err != nil {
			samplingDecision[sampling.Error] = true
			trace.Decisions[i] = sampling.NotSampled
			metrics.evaluateErrorCount++
			tsp.logger.Debug("Sampling policy error", zap.Error(err))
		} else {
			switch decision {
			case sampling.Sampled:
				samplingDecision[sampling.Sampled] = true
				trace.Decisions[i] = decision

			case sampling.NotSampled:
				samplingDecision[sampling.NotSampled] = true
				trace.Decisions[i] = decision

			case sampling.InvertSampled:
				samplingDecision[sampling.InvertSampled] = true
				trace.Decisions[i] = sampling.Sampled

			case sampling.InvertNotSampled:
				samplingDecision[sampling.InvertNotSampled] = true
				trace.Decisions[i] = sampling.NotSampled
			}
		}
	}

	// InvertNotSampled takes precedence over any other decision
	switch {
	case samplingDecision[sampling.InvertNotSampled]:
		finalDecision = sampling.NotSampled
	case samplingDecision[sampling.Sampled]:
		finalDecision = sampling.Sampled
	case samplingDecision[sampling.InvertSampled] && !samplingDecision[sampling.NotSampled]:
		finalDecision = sampling.Sampled
	}

	mutators := tsp.mutatorsBuf
	for i, p := range tsp.policies {
		switch trace.Decisions[i] {
		case sampling.Sampled:
			// any single policy that decides to sample will cause the decision to be sampled
			// the nextConsumer will get the context from the first matching policy
			if matchingPolicy == nil {
				matchingPolicy = p
			}

			mutators[0] = tagUpsertSampled
			_ = stats.RecordWithTags(
				p.ctx,
				mutators,
				statCountTracesSampled.M(int64(1)),
			)
			metrics.decisionSampled++

		case sampling.NotSampled:
			mutators[0] = tagUpsertNotSampled
			_ = stats.RecordWithTags(
				p.ctx,
				mutators,
				statCountTracesSampled.M(int64(1)),
			)
			metrics.decisionNotSampled++
		}
	}

	switch finalDecision {
	case sampling.Sampled:
		mutators[0] = tagUpsertSampled
		_ = stats.RecordWithTags(
			tsp.ctx,
			mutators,
			statCountGlobalTracesSampled.M(int64(1)),
		)
	case sampling.NotSampled:
		mutators[0] = tagUpsertNotSampled
		_ = stats.RecordWithTags(
			tsp.ctx,
			mutators,
			statCountGlobalTracesSampled.M(int64(1)),
		)
	}

	return finalDecision, matchingPolicy
}

// ConsumeTraces is required by the processor.Traces interface.
func (tsp *tailSamplingSpanProcessor) ConsumeTraces(_ context.Context, td ptrace.Traces) error {
	resourceSpans := td.ResourceSpans()
	for i := 0; i < resourceSpans.Len(); i++ {
		tsp.processTraces(resourceSpans.At(i))
	}
	return nil
}

func (tsp *tailSamplingSpanProcessor) groupSpansByTraceKey(resourceSpans ptrace.ResourceSpans) map[pcommon.TraceID][]spanAndScope {
	idToSpans := make(map[pcommon.TraceID][]spanAndScope)
	ilss := resourceSpans.ScopeSpans()
	for j := 0; j < ilss.Len(); j++ {
		scope := ilss.At(j)
		spans := scope.Spans()
		is := scope.Scope()
		spansLen := spans.Len()
		for k := 0; k < spansLen; k++ {
			span := spans.At(k)
			key := span.TraceID()
			idToSpans[key] = append(idToSpans[key], spanAndScope{
				span:                 &span,
				instrumentationScope: &is,
			})
		}
	}
	return idToSpans
}

func (tsp *tailSamplingSpanProcessor) processTraces(resourceSpans ptrace.ResourceSpans) {
	// Group spans per their traceId to minimize contention on idToTrace
	idToSpansAndScope := tsp.groupSpansByTraceKey(resourceSpans)
	var newTraceIDs int64
	for id, spans := range idToSpansAndScope {
		lenSpans := int64(len(spans))
		lenPolicies := len(tsp.policies)
		initialDecisions := make([]sampling.Decision, lenPolicies)
		for i := 0; i < lenPolicies; i++ {
			initialDecisions[i] = sampling.Pending
		}
		d, loaded := tsp.idToTrace.Load(id)
		if !loaded {
			spanCount := &atomic.Int64{}
			spanCount.Store(lenSpans)
			d, loaded = tsp.idToTrace.LoadOrStore(id, &sampling.TraceData{
				Decisions:       initialDecisions,
				ArrivalTime:     time.Now(),
				SpanCount:       spanCount,
				ReceivedBatches: ptrace.NewTraces(),
			})
		}
		actualData := d.(*sampling.TraceData)
		if loaded {
			actualData.SpanCount.Add(lenSpans)
		} else {
			newTraceIDs++
			tsp.decisionBatcher.AddToCurrentBatch(id)
			tsp.numTracesOnMap.Add(1)
			postDeletion := false
			currTime := time.Now()
			for !postDeletion {
				select {
				case tsp.deleteChan <- id:
					postDeletion = true
				default:
					traceKeyToDrop := <-tsp.deleteChan
					tsp.dropTrace(traceKeyToDrop, currTime)
				}
			}
		}

		// The only thing we really care about here is the final decision.
		actualData.Lock()
		finalDecision := actualData.FinalDecision

		if finalDecision == sampling.Unspecified {
			// If the final decision hasn't been made, add the new spans under the lock.
			appendToTraces(actualData.ReceivedBatches, resourceSpans, spans)
			actualData.Unlock()
		} else {
			actualData.Unlock()

			switch finalDecision {
			case sampling.Sampled:
				// Forward the spans to the policy destinations
				traceTd := ptrace.NewTraces()
				appendToTraces(traceTd, resourceSpans, spans)
				if err := tsp.nextConsumer.ConsumeTraces(tsp.ctx, traceTd); err != nil {
					tsp.logger.Warn(
						"Error sending late arrived spans to destination",
						zap.Error(err))
				}
			case sampling.NotSampled:
				stats.Record(tsp.ctx, statLateSpanArrivalAfterDecision.M(int64(time.Since(actualData.DecisionTime)/time.Second)))
			default:
				tsp.logger.Warn("Encountered unexpected sampling decision",
					zap.Int("decision", int(finalDecision)))
			}
		}
	}

	stats.Record(tsp.ctx, statNewTraceIDReceivedCount.M(newTraceIDs))
}

func (tsp *tailSamplingSpanProcessor) Capabilities() consumer.Capabilities {
	return consumer.Capabilities{MutatesData: false}
}

// Start is invoked during service startup.
func (tsp *tailSamplingSpanProcessor) Start(context.Context, component.Host) error {
	tsp.policyTicker.Start(tsp.tickerFrequency)
	return nil
}

// Shutdown is invoked during service shutdown.
func (tsp *tailSamplingSpanProcessor) Shutdown(context.Context) error {
	tsp.decisionBatcher.Stop()
	tsp.policyTicker.Stop()
	return nil
}

func (tsp *tailSamplingSpanProcessor) dropTrace(traceID pcommon.TraceID, deletionTime time.Time) {
	var trace *sampling.TraceData
	if d, ok := tsp.idToTrace.Load(traceID); ok {
		trace = d.(*sampling.TraceData)
		tsp.idToTrace.Delete(traceID)
		// Subtract one from numTracesOnMap per https://godoc.org/sync/atomic#AddUint64
		tsp.numTracesOnMap.Add(^uint64(0))
	}
	if trace == nil {
		tsp.logger.Error("Attempt to delete traceID not on table")
		return
	}

	stats.Record(tsp.ctx, statTraceRemovalAgeSec.M(int64(deletionTime.Sub(trace.ArrivalTime)/time.Second)))
}

func appendToTraces(dest ptrace.Traces, rss ptrace.ResourceSpans, spanAndScopes []spanAndScope) {
	rs := dest.ResourceSpans().AppendEmpty()
	rss.Resource().CopyTo(rs.Resource())

	scopePointerToNewScope := make(map[*pcommon.InstrumentationScope]*ptrace.ScopeSpans)
	for _, spanAndScope := range spanAndScopes {
		// If the scope of the spanAndScope is not in the map, add it to the map and the destination.
		if scope, ok := scopePointerToNewScope[spanAndScope.instrumentationScope]; !ok {
			is := rs.ScopeSpans().AppendEmpty()
			spanAndScope.instrumentationScope.CopyTo(is.Scope())
			scopePointerToNewScope[spanAndScope.instrumentationScope] = &is

			sp := is.Spans().AppendEmpty()
			spanAndScope.span.CopyTo(sp)
		} else {
			sp := scope.Spans().AppendEmpty()
			spanAndScope.span.CopyTo(sp)
		}
	}
}<|MERGE_RESOLUTION|>--- conflicted
+++ resolved
@@ -70,14 +70,6 @@
 	instrumentationScope *pcommon.InstrumentationScope
 }
 
-// spanAndScope a structure for holding information about span and its instrumentation scope.
-// required for preserving the instrumentation library information while sampling.
-// We use pointers there to fast find the span in the map.
-type spanAndScope struct {
-	span                 *ptrace.Span
-	instrumentationScope *pcommon.InstrumentationScope
-}
-
 const (
 	sourceFormat = "tail_sampling"
 )
@@ -89,16 +81,7 @@
 		return nil, component.ErrNilNextConsumer
 	}
 
-<<<<<<< HEAD
-	numDecisionBatches := uint64(cfg.DecisionWait.Seconds())
-	inBatcher, err := idbatcher.New(numDecisionBatches, cfg.ExpectedNewTracesPerSec, uint64(2*runtime.NumCPU()))
-	if err != nil {
-		return nil, err
-	}
-
-=======
 	policyNames := map[string]bool{}
->>>>>>> 592374af
 	policies := make([]*policy, len(cfg.PolicyCfgs))
 	for i := range cfg.PolicyCfgs {
 		policyCfg := &cfg.PolicyCfgs[i]
@@ -122,8 +105,6 @@
 			ctx:       policyCtx,
 		}
 		policies[i] = p
-<<<<<<< HEAD
-=======
 	}
 
 	// this will start a goroutine in the background, so we run it only if everything went
@@ -132,7 +113,6 @@
 	inBatcher, err := idbatcher.New(uint64(numDecisionBatches), cfg.ExpectedNewTracesPerSec, uint64(2*runtime.NumCPU()))
 	if err != nil {
 		return nil, err
->>>>>>> 592374af
 	}
 
 	tsp := &tailSamplingSpanProcessor{
@@ -175,11 +155,7 @@
 		return sampling.NewAlwaysSample(settings), nil
 	case Latency:
 		lfCfg := cfg.LatencyCfg
-<<<<<<< HEAD
-		return sampling.NewLatency(settings, lfCfg.ThresholdMs), nil
-=======
 		return sampling.NewLatency(settings, lfCfg.ThresholdMs, lfCfg.UpperThresholdmsMs), nil
->>>>>>> 592374af
 	case NumericAttribute:
 		nafCfg := cfg.NumericAttributeCfg
 		return sampling.NewNumericAttributeFilter(settings, nafCfg.Key, nafCfg.MinValue, nafCfg.MaxValue, nafCfg.InvertMatch), nil
