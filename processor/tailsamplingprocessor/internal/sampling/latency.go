// Copyright The OpenTelemetry Authors
// SPDX-License-Identifier: Apache-2.0

package sampling // import "github.com/open-telemetry/opentelemetry-collector-contrib/processor/tailsamplingprocessor/internal/sampling"

import (
	"context"

	"go.opentelemetry.io/collector/component"
	"go.opentelemetry.io/collector/pdata/pcommon"
	"go.opentelemetry.io/collector/pdata/ptrace"
	"go.uber.org/zap"
)

type latency struct {
	logger           *zap.Logger
	thresholdMs      int64
	upperThresholdMs int64
}

var _ PolicyEvaluator = (*latency)(nil)

// NewLatency creates a policy evaluator sampling traces with a duration higher than a configured threshold
<<<<<<< HEAD
func NewLatency(settings component.TelemetrySettings, thresholdMs int64) PolicyEvaluator {
	return &latency{
		logger:      settings.Logger,
		thresholdMs: thresholdMs,
=======
func NewLatency(settings component.TelemetrySettings, thresholdMs int64, upperThresholdMs int64) PolicyEvaluator {
	return &latency{
		logger:           settings.Logger,
		thresholdMs:      thresholdMs,
		upperThresholdMs: upperThresholdMs,
>>>>>>> 592374af
	}
}

// Evaluate looks at the trace data and returns a corresponding SamplingDecision.
func (l *latency) Evaluate(_ context.Context, _ pcommon.TraceID, traceData *TraceData) (Decision, error) {
	l.logger.Debug("Evaluating spans in latency filter")

	traceData.Lock()
	defer traceData.Unlock()
	batches := traceData.ReceivedBatches

	var minTime pcommon.Timestamp
	var maxTime pcommon.Timestamp

	return hasSpanWithCondition(batches, func(span ptrace.Span) bool {
		if minTime == 0 || span.StartTimestamp() < minTime {
			minTime = span.StartTimestamp()
		}
		if maxTime == 0 || span.EndTimestamp() > maxTime {
			maxTime = span.EndTimestamp()
		}

		duration := maxTime.AsTime().Sub(minTime.AsTime())
		if l.upperThresholdMs == 0 {
			return duration.Milliseconds() >= l.thresholdMs
		}
		return (l.thresholdMs < duration.Milliseconds() && duration.Milliseconds() <= l.upperThresholdMs)
	}), nil
}<|MERGE_RESOLUTION|>--- conflicted
+++ resolved
@@ -21,18 +21,11 @@
 var _ PolicyEvaluator = (*latency)(nil)
 
 // NewLatency creates a policy evaluator sampling traces with a duration higher than a configured threshold
-<<<<<<< HEAD
-func NewLatency(settings component.TelemetrySettings, thresholdMs int64) PolicyEvaluator {
-	return &latency{
-		logger:      settings.Logger,
-		thresholdMs: thresholdMs,
-=======
 func NewLatency(settings component.TelemetrySettings, thresholdMs int64, upperThresholdMs int64) PolicyEvaluator {
 	return &latency{
 		logger:           settings.Logger,
 		thresholdMs:      thresholdMs,
 		upperThresholdMs: upperThresholdMs,
->>>>>>> 592374af
 	}
 }
 
