// Copyright The OpenTelemetry Authors
// SPDX-License-Identifier: Apache-2.0

package awsxray

import (
	"net/http"
	"testing"

	"github.com/aws/aws-sdk-go/aws"
	"github.com/aws/aws-sdk-go/aws/client/metadata"
	"github.com/aws/aws-sdk-go/aws/request"
	"github.com/aws/aws-sdk-go/aws/session"
	"github.com/stretchr/testify/assert"
	"github.com/stretchr/testify/require"
	"go.opentelemetry.io/collector/component"
	"go.uber.org/zap"
)

func TestUserAgent(t *testing.T) {
	logger := zap.NewNop()

	buildInfo := component.BuildInfo{
		Command: "test-collector-contrib",
		Version: "1.0",
	}

	newSession, err := session.NewSession()
	require.NoError(t, err)
	xray := NewXRayClient(logger, &aws.Config{}, buildInfo, newSession).(*xrayClient)

<<<<<<< HEAD
	req := request.New(aws.Config{}, metadata.ClientInfo{}, *xray.Handlers(), nil, &request.Operation{
		HTTPMethod: "GET",
=======
	req := request.New(aws.Config{}, metadata.ClientInfo{}, x.Handlers, nil, &request.Operation{
		HTTPMethod: http.MethodGet,
>>>>>>> a4900832
		HTTPPath:   "/",
	}, nil, nil)

	xray.Handlers().Build.Run(req)
	assert.Contains(t, req.HTTPRequest.UserAgent(), "test-collector-contrib/1.0")
	assert.Contains(t, req.HTTPRequest.UserAgent(), "xray-otel-exporter/")
	assert.Contains(t, req.HTTPRequest.UserAgent(), "exec-env/")
	assert.Contains(t, req.HTTPRequest.UserAgent(), "OS/")
}<|MERGE_RESOLUTION|>--- conflicted
+++ resolved
@@ -29,13 +29,8 @@
 	require.NoError(t, err)
 	xray := NewXRayClient(logger, &aws.Config{}, buildInfo, newSession).(*xrayClient)
 
-<<<<<<< HEAD
 	req := request.New(aws.Config{}, metadata.ClientInfo{}, *xray.Handlers(), nil, &request.Operation{
-		HTTPMethod: "GET",
-=======
-	req := request.New(aws.Config{}, metadata.ClientInfo{}, x.Handlers, nil, &request.Operation{
 		HTTPMethod: http.MethodGet,
->>>>>>> a4900832
 		HTTPPath:   "/",
 	}, nil, nil)
 
