// Copyright The OpenTelemetry Authors
// SPDX-License-Identifier: Apache-2.0

package translator // import "github.com/open-telemetry/opentelemetry-collector-contrib/exporter/awsxrayexporter/internal/translator"

import (
	"bufio"
	"encoding/hex"
	"net/textproto"
	"regexp"
	"strconv"
	"strings"

	"github.com/aws/aws-sdk-go/aws"
	"go.opentelemetry.io/collector/pdata/pcommon"
	"go.opentelemetry.io/collector/pdata/ptrace"
	conventionsv112 "go.opentelemetry.io/collector/semconv/v1.12.0"
	conventions "go.opentelemetry.io/collector/semconv/v1.27.0"

	awsxray "github.com/open-telemetry/opentelemetry-collector-contrib/internal/aws/xray"
)

// ExceptionEventName the name of the exception event.
// TODO: Remove this when collector defines this semantic convention.
const (
	ExceptionEventName              = "exception"
	AwsIndividualHTTPEventName      = "HTTP request failure"
	AwsIndividualHTTPErrorEventType = "aws.http.error.event"
	AwsIndividualHTTPErrorMsgAttr   = "aws.http.error_message"
)

func makeCause(span ptrace.Span, attributes map[string]pcommon.Value, resource pcommon.Resource) (isError, isFault, isThrottle bool,
	filtered map[string]pcommon.Value, cause *awsxray.CauseData,
) {
	status := span.Status()

	filtered = attributes

	var (
		message   string
		errorKind string
	)

	isAwsSdkSpan := isAwsSdkSpan(span)
	hasExceptionEvents := false
	hasAwsIndividualHTTPError := false
	for i := 0; i < span.Events().Len(); i++ {
		event := span.Events().At(i)
		if event.Name() == ExceptionEventName {
			hasExceptionEvents = true
			break
		}
		if isAwsSdkSpan && event.Name() == AwsIndividualHTTPEventName {
			hasAwsIndividualHTTPError = true
			break
		}
	}
	hasExceptions := hasExceptionEvents || hasAwsIndividualHTTPError

	switch {
	case hasExceptions:
		language := ""
		if val, ok := resource.Attributes().Get(conventionsv112.AttributeTelemetrySDKLanguage); ok {
			language = val.Str()
		}
		isRemote := false
		if span.Kind() == ptrace.SpanKindClient || span.Kind() == ptrace.SpanKindProducer {
			isRemote = true
		}

		var exceptions []awsxray.Exception
		for i := 0; i < span.Events().Len(); i++ {
			event := span.Events().At(i)
			if event.Name() == ExceptionEventName {
				exceptionType := ""
				message = ""
				stacktrace := ""

				if val, ok := event.Attributes().Get(conventionsv112.AttributeExceptionType); ok {
					exceptionType = val.Str()
				}

				if val, ok := event.Attributes().Get(conventionsv112.AttributeExceptionMessage); ok {
					message = val.Str()
				}

				if val, ok := event.Attributes().Get(conventionsv112.AttributeExceptionStacktrace); ok {
					stacktrace = val.Str()
				}

				parsed := parseException(exceptionType, message, stacktrace, isRemote, language)
				exceptions = append(exceptions, parsed...)
			} else if isAwsSdkSpan && event.Name() == AwsIndividualHTTPEventName {
<<<<<<< HEAD
				errorCode, ok1 := event.Attributes().Get(AttributeHTTPResponseStatusCode)
=======
				errorCode, ok1 := event.Attributes().Get(conventions.AttributeHTTPResponseStatusCode)
>>>>>>> bb7de5bf
				errorMessage, ok2 := event.Attributes().Get(AwsIndividualHTTPErrorMsgAttr)
				if ok1 && ok2 {
					eventEpochTime := event.Timestamp().AsTime().UnixMicro()
					strs := []string{
						errorCode.AsString(),
						strconv.FormatFloat(float64(eventEpochTime)/1_000_000, 'f', 6, 64),
						errorMessage.Str(),
					}
					message = strings.Join(strs, "@")
					segmentID := newSegmentID()
					exception := awsxray.Exception{
						ID:      aws.String(hex.EncodeToString(segmentID[:])),
						Type:    aws.String(AwsIndividualHTTPErrorEventType),
						Remote:  aws.Bool(true),
						Message: aws.String(message),
					}
					exceptions = append(exceptions, exception)
				}
			}
		}
		cause = &awsxray.CauseData{
			Type: awsxray.CauseTypeObject,
			CauseObject: awsxray.CauseObject{
				Exceptions: exceptions,
			},
		}

	case status.Code() != ptrace.StatusCodeError:
		cause = nil

	default:
		// Use OpenCensus behavior if we didn't find any exception events to ease migration.
		message = status.Message()
		filtered = make(map[string]pcommon.Value)
		for key, value := range attributes {
			switch key {
			case "http.status_text":
				if message == "" {
					message = value.Str()
				}
			default:
				filtered[key] = value
			}
		}

		if message != "" {
			segmentID := newSegmentID()
			cause = &awsxray.CauseData{
				Type: awsxray.CauseTypeObject,
				CauseObject: awsxray.CauseObject{
					Exceptions: []awsxray.Exception{
						{
							ID:      aws.String(hex.EncodeToString(segmentID[:])),
							Type:    aws.String(errorKind),
							Message: aws.String(message),
						},
					},
				},
			}
		}
	}

<<<<<<< HEAD
	val, ok := span.Attributes().Get(conventions.AttributeHTTPStatusCode)
	if !ok {
		val, ok = span.Attributes().Get(AttributeHTTPResponseStatusCode)
=======
	val, ok := span.Attributes().Get(conventionsv112.AttributeHTTPStatusCode)
	if !ok {
		val, ok = span.Attributes().Get(conventions.AttributeHTTPResponseStatusCode)
	}

	// The segment status for http spans will be based on their http.statuscode as we found some http
	// spans does not fill with status.Code() but always filled with http.statuscode
	var code int64
	if ok {
		code = val.Int()
>>>>>>> bb7de5bf
	}

	switch {
	// The segment status for http spans will be based on their http.statuscode as we found some http
	// spans does not fill with status.Code() but always filled with http.statuscode
	case ok:
		code := val.Int()
		// We only differentiate between faults (server errors) and errors (client errors) for HTTP spans.
		switch {
		case code >= 400 && code <= 499:
			isError = true
			isFault = false
			if code == 429 {
				isThrottle = true
			}
		case code >= 500 && code <= 599:
			isError = false
			isThrottle = false
			isFault = true
		case status.Code() == ptrace.StatusCodeError:
			isError = false
			isThrottle = false
			isFault = true
		default:
			isError = false
			isThrottle = false
			isFault = false
		}
	case status.Code() != ptrace.StatusCodeError:
		isError = false
		isThrottle = false
		isFault = false
	default:
		isError = false
		isThrottle = false
		isFault = true
	}

	return isError, isFault, isThrottle, filtered, cause
}

func parseException(exceptionType string, message string, stacktrace string, isRemote bool, language string) []awsxray.Exception {
	exceptions := make([]awsxray.Exception, 0, 1)
	segmentID := newSegmentID()
	exceptions = append(exceptions, awsxray.Exception{
		ID:      aws.String(hex.EncodeToString(segmentID[:])),
		Type:    aws.String(exceptionType),
		Remote:  aws.Bool(isRemote),
		Message: aws.String(message),
	})

	if stacktrace == "" {
		return exceptions
	}

	switch language {
	case "java":
		exceptions = fillJavaStacktrace(stacktrace, exceptions)
	case "python":
		exceptions = fillPythonStacktrace(stacktrace, exceptions)
	case "javascript":
		exceptions = fillJavaScriptStacktrace(stacktrace, exceptions)
	case "dotnet":
		exceptions = fillDotnetStacktrace(stacktrace, exceptions)
	case "php":
		// The PHP SDK formats stack traces exactly like Java would
		exceptions = fillJavaStacktrace(stacktrace, exceptions)
	case "go":
		exceptions = fillGoStacktrace(stacktrace, exceptions)
	}

	return exceptions
}

func fillJavaStacktrace(stacktrace string, exceptions []awsxray.Exception) []awsxray.Exception {
	r := textproto.NewReader(bufio.NewReader(strings.NewReader(stacktrace)))

	// Skip first line containing top level message
	exception := &exceptions[0]
	isRemote := exception.Remote
	_, err := r.ReadLine()
	if err != nil {
		return exceptions
	}
	var line string
	line, err = r.ReadLine()
	if err != nil {
		return exceptions
	}

	exception.Stack = nil
	for {
		if strings.HasPrefix(line, "\tat ") {
			parenIdx := strings.IndexByte(line, '(')
			if parenIdx >= 0 && line[len(line)-1] == ')' {
				label := line[len("\tat "):parenIdx]
				slashIdx := strings.IndexByte(label, '/')
				if slashIdx >= 0 {
					// Class loader or Java module prefix, remove it
					label = label[slashIdx+1:]
				}

				path := line[parenIdx+1 : len(line)-1]
				line := 0

				colonIdx := strings.IndexByte(path, ':')
				if colonIdx >= 0 {
					lineStr := path[colonIdx+1:]
					path = path[0:colonIdx]
					line, _ = strconv.Atoi(lineStr)
				}

				stack := awsxray.StackFrame{
					Path:  aws.String(path),
					Label: aws.String(label),
					Line:  aws.Int(line),
				}

				exception.Stack = append(exception.Stack, stack)
			}
		} else if strings.HasPrefix(line, "Caused by: ") {
			causeType := line[len("Caused by: "):]
			colonIdx := strings.IndexByte(causeType, ':')
			causeMessage := ""
			if colonIdx >= 0 {
				// Skip space after colon too.
				causeMessage = causeType[colonIdx+2:]
				causeType = causeType[0:colonIdx]
			}
			for {
				// Need to peek lines since the message may have newlines.
				line, err = r.ReadLine()
				if err != nil {
					break
				}
				if strings.HasPrefix(line, "\tat ") && strings.IndexByte(line, '(') >= 0 && line[len(line)-1] == ')' {
					// Stack frame (hopefully, user can masquerade since we only have a string), process above.
					break
				}
				// String append overhead in this case, but multiline messages should be far less common than single
				// line ones.
				causeMessage += line
			}
			segmentID := newSegmentID()
			exceptions = append(exceptions, awsxray.Exception{
				ID:      aws.String(hex.EncodeToString(segmentID[:])),
				Type:    aws.String(causeType),
				Remote:  isRemote,
				Message: aws.String(causeMessage),
				Stack:   nil,
			})
			// when append causes `exceptions` to outgrow its existing
			// capacity, re-allocation will happen so the place
			// `exception` points to is no longer `exceptions[len(exceptions)-2]`,
			// consequently, we cannot write `exception.Cause = newException.ID`
			// below.
			newException := &exceptions[len(exceptions)-1]
			exceptions[len(exceptions)-2].Cause = newException.ID

			exception.Cause = newException.ID
			exception = newException
			// We peeked to a line starting with "\tat", a stack frame, so continue straight to processing.
			continue
		}
		// We skip "..." (common frames) and Suppressed By exceptions.
		line, err = r.ReadLine()
		if err != nil {
			break
		}
	}

	return exceptions
}

func fillPythonStacktrace(stacktrace string, exceptions []awsxray.Exception) []awsxray.Exception {
	// Need to read in reverse order so can't use a reader. Python formatted tracebacks always use '\n'
	// for newlines so we can just split on it without worrying about Windows newlines.

	lines := strings.Split(stacktrace, "\n")

	// Skip last line containing top level exception / message
	lineIdx := len(lines) - 2
	if lineIdx < 0 {
		return exceptions
	}
	line := lines[lineIdx]
	exception := &exceptions[0]
	isRemote := exception.Remote

	exception.Stack = nil
	for {
		if strings.HasPrefix(line, "  File ") {
			parts := strings.Split(line, ",")
			if len(parts) == 3 {
				filePart := parts[0]
				file := filePart[8 : len(filePart)-1]
				lineNumber := 0
				if strings.HasPrefix(parts[1], " line ") {
					lineNumber, _ = strconv.Atoi(parts[1][6:])
				}

				label := ""
				if strings.HasPrefix(parts[2], " in ") {
					label = parts[2][4:]
				}

				stack := awsxray.StackFrame{
					Path:  aws.String(file),
					Label: aws.String(label),
					Line:  aws.Int(lineNumber),
				}

				exception.Stack = append(exception.Stack, stack)
			}
		} else if strings.HasPrefix(line, "During handling of the above exception, another exception occurred:") {
			nextFileLineIdx := lineIdx - 1
			for {
				if nextFileLineIdx < 0 {
					// Couldn't find a "  File ..." line before end of input, malformed stack trace.
					return exceptions
				}
				if strings.HasPrefix(lines[nextFileLineIdx], "  File ") {
					break
				}
				nextFileLineIdx--
			}

			// Join message which potentially has newlines. Message starts two lines from the next "File " line and ends
			// two lines before the "During handling " line.
			message := strings.Join(lines[nextFileLineIdx+2:lineIdx-1], "\n")

			lineIdx = nextFileLineIdx

			colonIdx := strings.IndexByte(message, ':')
			if colonIdx < 0 {
				// Error not followed by a colon, malformed stack trace.
				return exceptions
			}

			causeType := message[0:colonIdx]
			causeMessage := message[colonIdx+2:]
			segmentID := newSegmentID()
			exceptions = append(exceptions, awsxray.Exception{
				ID:      aws.String(hex.EncodeToString(segmentID[:])),
				Type:    aws.String(causeType),
				Remote:  isRemote,
				Message: aws.String(causeMessage),
			})
			// when append causes `exceptions` to outgrow its existing
			// capacity, re-allocation will happen so the place
			// `exception` points to is no longer `exceptions[len(exceptions)-2]`,
			// consequently, we cannot write `exception.Cause = newException.ID`
			// below.
			newException := &exceptions[len(exceptions)-1]
			exceptions[len(exceptions)-2].Cause = newException.ID

			exception.Cause = newException.ID
			exception = newException
			// lineIdx is set to the next File line so ready to process it.
			line = lines[lineIdx]
			continue
		}
		lineIdx--
		if lineIdx < 0 {
			break
		}
		line = lines[lineIdx]
	}

	return exceptions
}

func fillJavaScriptStacktrace(stacktrace string, exceptions []awsxray.Exception) []awsxray.Exception {
	r := textproto.NewReader(bufio.NewReader(strings.NewReader(stacktrace)))

	// Skip first line containing top level message
	exception := &exceptions[0]
	_, err := r.ReadLine()
	if err != nil {
		return exceptions
	}
	var line string
	line, err = r.ReadLine()
	if err != nil {
		return exceptions
	}

	exception.Stack = nil
	for {
		if strings.HasPrefix(line, "    at ") {
			parenIdx := strings.IndexByte(line, '(')
			label := ""
			path := ""
			lineIdx := 0
			if parenIdx >= 0 && line[len(line)-1] == ')' {
				label = line[7:parenIdx]
				path = line[parenIdx+1 : len(line)-1]
			} else if parenIdx < 0 {
				label = ""
				path = line[7:]
			}

			colonFirstIdx := strings.IndexByte(path, ':')
			colonSecondIdx := indexOf(path, ':', colonFirstIdx)

			if colonFirstIdx >= 0 && colonSecondIdx >= 0 && colonFirstIdx != colonSecondIdx {
				lineStr := path[colonFirstIdx+1 : colonSecondIdx]
				path = path[0:colonFirstIdx]
				lineIdx, _ = strconv.Atoi(lineStr)
			} else if colonFirstIdx < 0 && strings.Contains(path, "native") {
				path = "native"
			}

			// only append the exception if at least one of the values is not default
			if path != "" || label != "" || lineIdx != 0 {
				stack := awsxray.StackFrame{
					Path:  aws.String(path),
					Label: aws.String(label),
					Line:  aws.Int(lineIdx),
				}
				exception.Stack = append(exception.Stack, stack)
			}
		}
		line, err = r.ReadLine()
		if err != nil {
			break
		}
	}
	return exceptions
}

func fillDotnetStacktrace(stacktrace string, exceptions []awsxray.Exception) []awsxray.Exception {
	r := textproto.NewReader(bufio.NewReader(strings.NewReader(stacktrace)))

	// Skip first line containing top level message
	exception := &exceptions[0]
	_, err := r.ReadLine()
	if err != nil {
		return exceptions
	}
	var line string
	line, err = r.ReadLine()
	if err != nil {
		return exceptions
	}

	exception.Stack = nil
	for {
		line = strings.TrimSpace(line)
		if strings.HasPrefix(line, "at ") {
			index := strings.Index(line, " in ")
			if index >= 0 {
				parts := strings.Split(line, " in ")

				label := parts[0][len("at "):]
				path := parts[1]
				lineNumber := 0

				colonIdx := strings.LastIndexByte(parts[1], ':')
				if colonIdx >= 0 {
					lineStr := path[colonIdx+1:]

					if strings.HasPrefix(lineStr, "line") {
						lineStr = lineStr[5:]
					}
					path = path[0:colonIdx]
					lineNumber, _ = strconv.Atoi(lineStr)
				}

				stack := awsxray.StackFrame{
					Path:  aws.String(path),
					Label: aws.String(label),
					Line:  aws.Int(lineNumber),
				}

				exception.Stack = append(exception.Stack, stack)
			} else {
				idx := strings.LastIndexByte(line, ')')
				if idx >= 0 {
					label := line[len("at ") : idx+1]
					path := ""
					lineNumber := 0

					stack := awsxray.StackFrame{
						Path:  aws.String(path),
						Label: aws.String(label),
						Line:  aws.Int(lineNumber),
					}

					exception.Stack = append(exception.Stack, stack)
				}
			}
		}

		line, err = r.ReadLine()
		if err != nil {
			break
		}
	}
	return exceptions
}

func fillGoStacktrace(stacktrace string, exceptions []awsxray.Exception) []awsxray.Exception {
	var line string
	var label string
	var path string
	var lineNumber int

	plnre := regexp.MustCompile(`([^:\s]+)\:(\d+)`)
	re := regexp.MustCompile(`^goroutine.*\brunning\b.*:$`)

	r := textproto.NewReader(bufio.NewReader(strings.NewReader(stacktrace)))

	// Skip first line containing top level message
	exception := &exceptions[0]
	_, err := r.ReadLine()
	if err != nil {
		return exceptions
	}
	line, err = r.ReadLine()
	if err != nil {
		return exceptions
	}

	exception.Stack = nil
	for {
		match := re.Match([]byte(line))
		if match {
			line, _ = r.ReadLine()
		}

		label = line
		line, _ = r.ReadLine()

		matches := plnre.FindStringSubmatch(line)
		if len(matches) == 3 {
			path = matches[1]
			lineNumber, _ = strconv.Atoi(matches[2])
		}

		stack := awsxray.StackFrame{
			Path:  aws.String(path),
			Label: aws.String(label),
			Line:  aws.Int(lineNumber),
		}

		exception.Stack = append(exception.Stack, stack)

		line, err = r.ReadLine()
		if err != nil {
			break
		}
	}

	return exceptions
}

// indexOf returns position of the first occurrence of a Byte in str starting at pos index.
func indexOf(str string, c byte, pos int) int {
	if pos < 0 {
		return -1
	}
	index := strings.IndexByte(str[pos+1:], c)
	if index > -1 {
		return index + pos + 1
	}
	return -1
}<|MERGE_RESOLUTION|>--- conflicted
+++ resolved
@@ -26,6 +26,7 @@
 	ExceptionEventName              = "exception"
 	AwsIndividualHTTPEventName      = "HTTP request failure"
 	AwsIndividualHTTPErrorEventType = "aws.http.error.event"
+	AwsIndividualHTTPErrorCodeAttr  = "http.response.status_code"
 	AwsIndividualHTTPErrorMsgAttr   = "aws.http.error_message"
 )
 
@@ -91,11 +92,7 @@
 				parsed := parseException(exceptionType, message, stacktrace, isRemote, language)
 				exceptions = append(exceptions, parsed...)
 			} else if isAwsSdkSpan && event.Name() == AwsIndividualHTTPEventName {
-<<<<<<< HEAD
-				errorCode, ok1 := event.Attributes().Get(AttributeHTTPResponseStatusCode)
-=======
 				errorCode, ok1 := event.Attributes().Get(conventions.AttributeHTTPResponseStatusCode)
->>>>>>> bb7de5bf
 				errorMessage, ok2 := event.Attributes().Get(AwsIndividualHTTPErrorMsgAttr)
 				if ok1 && ok2 {
 					eventEpochTime := event.Timestamp().AsTime().UnixMicro()
@@ -158,22 +155,9 @@
 		}
 	}
 
-<<<<<<< HEAD
-	val, ok := span.Attributes().Get(conventions.AttributeHTTPStatusCode)
-	if !ok {
-		val, ok = span.Attributes().Get(AttributeHTTPResponseStatusCode)
-=======
 	val, ok := span.Attributes().Get(conventionsv112.AttributeHTTPStatusCode)
 	if !ok {
 		val, ok = span.Attributes().Get(conventions.AttributeHTTPResponseStatusCode)
-	}
-
-	// The segment status for http spans will be based on their http.statuscode as we found some http
-	// spans does not fill with status.Code() but always filled with http.statuscode
-	var code int64
-	if ok {
-		code = val.Int()
->>>>>>> bb7de5bf
 	}
 
 	switch {
