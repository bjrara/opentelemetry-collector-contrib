--- conflicted
+++ resolved
@@ -86,15 +86,11 @@
 			}
 
 			// Extra params to use when grouping metrics
-<<<<<<< HEAD
-			metadata.batchIndex = i
-=======
-			if !(metadata.groupedMetricMetadata.metricDataType == pmetric.MetricTypeSummary && config.DetailedMetrics) {
+			if metadata.metricDataType != pmetric.MetricTypeSummary || !config.DetailedMetrics {
 				// Summary metrics can be split into separate datapoints when using DetailedMetrics, but we still want to group
 				// them together into one EMF log event, so don't set batchIndex when it's a summary metric
-				metadata.groupedMetricMetadata.batchIndex = i
-			}
->>>>>>> 97a2f5e0
+				metadata.batchIndex = i
+			}
 			groupKey := aws.NewKey(metadata.groupedMetricMetadata, labels)
 			if _, ok := groupedMetrics[groupKey]; ok {
 				// if MetricName already exists in metrics map, print warning log
