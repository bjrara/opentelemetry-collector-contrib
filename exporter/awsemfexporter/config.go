--- conflicted
+++ resolved
@@ -73,7 +73,6 @@
 	// Note that at the moment in order to use this feature the value "kubernetes" must also be added to the ParseJSONEncodedAttributeValues array in order to be used
 	EKSFargateContainerInsightsEnabled bool `mapstructure:"eks_fargate_container_insights_enabled"`
 
-<<<<<<< HEAD
 	// EnhancedContainerInsights indicates payloads will include enhanced container insights metrics
 	EnhancedContainerInsights bool `mapstructure:"enhanced_container_insights"`
 
@@ -87,9 +86,6 @@
 	AddEntity bool `mapstructure:"add_entity"`
 
 	// ResourceToTelemetrySettings is an option for converting resource attrihutes to telemetry attributes.
-=======
-	// ResourceToTelemetrySettings is an option for converting resource attributes to telemetry attributes.
->>>>>>> bb7de5bf
 	// "Enabled" - A boolean field to enable/disable this option. Default is `false`.
 	// If enabled, all the resource attributes will be converted to metric labels by default.
 	ResourceToTelemetrySettings resourcetotelemetry.Settings `mapstructure:"resource_to_telemetry_conversion"`
