--- conflicted
+++ resolved
@@ -8,11 +8,7 @@
 	"errors"
 	"fmt"
 	"reflect"
-<<<<<<< HEAD
-	"strings"
-=======
 	"strconv"
->>>>>>> a4900832
 	"time"
 
 	"go.opentelemetry.io/collector/pdata/pmetric"
@@ -458,17 +454,12 @@
 				"CloudWatchMetrics": cWMetric.measurements,
 				"Timestamp":         cWMetric.timestampMs,
 			}
-<<<<<<< HEAD
-
-		} else {
-=======
 		}
 	}
 
 	if config.Version == "0" {
 		fieldMap["Timestamp"] = fmt.Sprint(cWMetric.timestampMs)
 		if len(cWMetric.measurements) > 0 {
->>>>>>> a4900832
 			/* 	EMF V0
 				{
 					"Version": "0",
