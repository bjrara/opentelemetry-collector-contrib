// Copyright The OpenTelemetry Authors
//
// Licensed under the Apache License, Version 2.0 (the "License");
// you may not use this file except in compliance with the License.
// You may obtain a copy of the License at
//
//      http://www.apache.org/licenses/LICENSE-2.0
//
// Unless required by applicable law or agreed to in writing, software
// distributed under the License is distributed on an "AS IS" BASIS,
// WITHOUT WARRANTIES OR CONDITIONS OF ANY KIND, either express or implied.
// See the License for the specific language governing permissions and
// limitations under the License.

package awsemfexporter // import "github.com/open-telemetry/opentelemetry-collector-contrib/exporter/awsemfexporter"

import (
	"encoding/json"
	"fmt"
	"reflect"
	"time"

	"go.opentelemetry.io/collector/pdata/pmetric"
	"go.uber.org/zap"

	"github.com/open-telemetry/opentelemetry-collector-contrib/internal/aws/cwlogs"
)

const (
	// OTel instrumentation lib name as dimension
	oTellibDimensionKey = "OTelLib"
	defaultNamespace    = "default"

	// DimensionRollupOptions
	zeroAndSingleDimensionRollup = "ZeroAndSingleDimensionRollup"
	singleDimensionRollupOnly    = "SingleDimensionRollupOnly"

	prometheusReceiver        = "prometheus"
	attributeReceiver         = "receiver"
	fieldPrometheusMetricType = "prom_metric_type"
)

var fieldPrometheusTypes = map[pmetric.MetricType]string{
	pmetric.MetricTypeEmpty:     "",
	pmetric.MetricTypeGauge:     "gauge",
	pmetric.MetricTypeSum:       "counter",
	pmetric.MetricTypeHistogram: "histogram",
	pmetric.MetricTypeSummary:   "summary",
}

type cWMetrics struct {
	measurements []cWMeasurement
	timestampMs  int64
	fields       map[string]interface{}
}

type cWMeasurement struct {
	Namespace  string
	Dimensions [][]string
	Metrics    []map[string]string
}

type cWMetricStats struct {
	Max   float64
	Min   float64
	Count uint64
	Sum   float64
}

type groupedMetricMetadata struct {
	namespace                  string
	timestampMs                int64
	logGroup                   string
	logStream                  string
	metricDataType             pmetric.MetricType
	retainInitialValueForDelta bool
}

// cWMetricMetadata represents the metadata associated with a given CloudWatch metric
type cWMetricMetadata struct {
	groupedMetricMetadata
	instrumentationScopeName string
	receiver                 string
}

type metricTranslator struct {
	metricDescriptor map[string]MetricDescriptor
}

func newMetricTranslator(config Config) metricTranslator {
	mt := map[string]MetricDescriptor{}
	for _, descriptor := range config.MetricDescriptors {
		mt[descriptor.MetricName] = descriptor
	}
	return metricTranslator{
		metricDescriptor: mt,
	}
}

// translateOTelToGroupedMetric converts OT metrics to Grouped Metric format.
func (mt metricTranslator) translateOTelToGroupedMetric(rm pmetric.ResourceMetrics, groupedMetrics map[interface{}]*groupedMetric, config *Config) error {
	timestamp := time.Now().UnixNano() / int64(time.Millisecond)
	var instrumentationScopeName string
	cWNamespace := getNamespace(rm, config.Namespace)
	logGroup, logStream, patternReplaceSucceeded := getLogInfo(rm, cWNamespace, config)

	ilms := rm.ScopeMetrics()
	var metricReceiver string
	if receiver, ok := rm.Resource().Attributes().Get(attributeReceiver); ok {
		metricReceiver = receiver.Str()
	}
	for j := 0; j < ilms.Len(); j++ {
		ilm := ilms.At(j)
		if ilm.Scope().Name() != "" {
			instrumentationScopeName = ilm.Scope().Name()
		}

		metrics := ilm.Metrics()
		for k := 0; k < metrics.Len(); k++ {
			metric := metrics.At(k)
			metadata := cWMetricMetadata{
				groupedMetricMetadata: groupedMetricMetadata{
					namespace:      cWNamespace,
					timestampMs:    timestamp,
					logGroup:       logGroup,
					logStream:      logStream,
					metricDataType: metric.Type(),
				},
				instrumentationScopeName: instrumentationScopeName,
				receiver:                 metricReceiver,
			}
			err := addToGroupedMetric(metric, groupedMetrics, metadata, patternReplaceSucceeded, config.logger, mt.metricDescriptor, config)
			if err != nil {
				return err
			}
		}
	}
	return nil
}

// translateGroupedMetricToCWMetric converts Grouped Metric format to CloudWatch Metric format.
func translateGroupedMetricToCWMetric(groupedMetric *groupedMetric, config *Config) *cWMetrics {
	labels := groupedMetric.labels
	fieldsLength := len(labels) + len(groupedMetric.metrics)

	isPrometheusMetric := groupedMetric.metadata.receiver == prometheusReceiver
	if isPrometheusMetric {
		fieldsLength++
	}
	fields := make(map[string]interface{}, fieldsLength)

	// Add labels to fields
	for k, v := range labels {
		fields[k] = v
	}
	// Add metrics to fields
	for metricName, metricInfo := range groupedMetric.metrics {
		fields[metricName] = metricInfo.value
	}
	if isPrometheusMetric {
		fields[fieldPrometheusMetricType] = fieldPrometheusTypes[groupedMetric.metadata.metricDataType]
	}

	var cWMeasurements []cWMeasurement
	if !config.DisableMetricExtraction { // If metric extraction is disabled, there is no need to compute & set the measurements
		if len(config.MetricDeclarations) == 0 {
			// If there are no metric declarations defined, translate grouped metric
			// into the corresponding CW Measurement
			cwm := groupedMetricToCWMeasurement(groupedMetric, config)
			cWMeasurements = []cWMeasurement{cwm}
		} else {
			// If metric declarations are defined, filter grouped metric's metrics using
			// metric declarations and translate into the corresponding list of CW Measurements
			cWMeasurements = groupedMetricToCWMeasurementsWithFilters(groupedMetric, config)
		}
	}

	return &cWMetrics{
		measurements: cWMeasurements,
		timestampMs:  groupedMetric.metadata.timestampMs,
		fields:       fields,
	}
}

// groupedMetricToCWMeasurement creates a single CW Measurement from a grouped metric.
func groupedMetricToCWMeasurement(groupedMetric *groupedMetric, config *Config) cWMeasurement {
	labels := groupedMetric.labels
	dimensionRollupOption := config.DimensionRollupOption

	// Create a dimension set containing list of label names
	dimSet := make([]string, len(labels))
	idx := 0
	for labelName := range labels {
		dimSet[idx] = labelName
		idx++
	}
	dimensions := [][]string{dimSet}

	// Apply single/zero dimension rollup to labels
	rollupDimensionArray := dimensionRollup(dimensionRollupOption, labels)

	if len(rollupDimensionArray) > 0 {
		// Perform duplication check for edge case with a single label and single dimension roll-up
		_, hasOTelLibKey := labels[oTellibDimensionKey]
		isSingleLabel := len(dimSet) <= 1 || (len(dimSet) == 2 && hasOTelLibKey)
		singleDimRollup := dimensionRollupOption == singleDimensionRollupOnly ||
			dimensionRollupOption == zeroAndSingleDimensionRollup
		if isSingleLabel && singleDimRollup {
			// Remove duplicated dimension set before adding on rolled-up dimensions
			dimensions = nil
		}
	}

	// Add on rolled-up dimensions
	dimensions = append(dimensions, rollupDimensionArray...)

	metrics := make([]map[string]string, len(groupedMetric.metrics))
	idx = 0
	for metricName, metricInfo := range groupedMetric.metrics {
		metrics[idx] = map[string]string{
			"Name": metricName,
		}
		if metricInfo.unit != "" {
			metrics[idx]["Unit"] = metricInfo.unit
		}
		idx++
	}

	return cWMeasurement{
		Namespace:  groupedMetric.metadata.namespace,
		Dimensions: dimensions,
		Metrics:    metrics,
	}
}

// groupedMetricToCWMeasurementsWithFilters filters the grouped metric using the given list of metric
// declarations and returns the corresponding list of CW Measurements.
func groupedMetricToCWMeasurementsWithFilters(groupedMetric *groupedMetric, config *Config) (cWMeasurements []cWMeasurement) {
	labels := groupedMetric.labels

	// Filter metric declarations by labels
	metricDeclarations := make([]*MetricDeclaration, 0, len(config.MetricDeclarations))
	for _, metricDeclaration := range config.MetricDeclarations {
		if metricDeclaration.MatchesLabels(labels) {
			metricDeclarations = append(metricDeclarations, metricDeclaration)
		}
	}

	// If the whole batch of metrics don't match any metric declarations, drop them
	if len(metricDeclarations) == 0 {
		labelsStr, _ := json.Marshal(labels)
		var metricNames []string
		for metricName := range groupedMetric.metrics {
			metricNames = append(metricNames, metricName)
		}
		config.logger.Debug(
			"Dropped batch of metrics: no metric declaration matched labels",
			zap.String("Labels", string(labelsStr)),
			zap.Strings("Metric Names", metricNames),
		)
		return
	}

	// Group metrics by matched metric declarations
	type metricDeclarationGroup struct {
		metricDeclIdxList []int
		metrics           []map[string]string
	}

	metricDeclGroups := make(map[string]*metricDeclarationGroup)
	for metricName, metricInfo := range groupedMetric.metrics {
		// Filter metric declarations by metric name
		var metricDeclIdx []int
		for i, metricDeclaration := range metricDeclarations {
			if metricDeclaration.MatchesName(metricName) {
				metricDeclIdx = append(metricDeclIdx, i)
			}
		}

		if len(metricDeclIdx) == 0 {
			config.logger.Debug(
				"Dropped metric: no metric declaration matched metric name",
				zap.String("Metric name", metricName),
			)
			continue
		}

		metric := map[string]string{
			"Name": metricName,
		}
		if metricInfo.unit != "" {
			metric["Unit"] = metricInfo.unit
		}
		metricDeclKey := fmt.Sprint(metricDeclIdx)
		if group, ok := metricDeclGroups[metricDeclKey]; ok {
			group.metrics = append(group.metrics, metric)
		} else {
			metricDeclGroups[metricDeclKey] = &metricDeclarationGroup{
				metricDeclIdxList: metricDeclIdx,
				metrics:           []map[string]string{metric},
			}
		}
	}

	if len(metricDeclGroups) == 0 {
		return
	}

	// Apply single/zero dimension rollup to labels
	rollupDimensionArray := dimensionRollup(config.DimensionRollupOption, labels)

	// Translate each group into a CW Measurement
	cWMeasurements = make([]cWMeasurement, 0, len(metricDeclGroups))
	for _, group := range metricDeclGroups {
		var dimensions [][]string
		// Extract dimensions from matched metric declarations
		for _, metricDeclIdx := range group.metricDeclIdxList {
			dims := metricDeclarations[metricDeclIdx].ExtractDimensions(labels)
			dimensions = append(dimensions, dims...)
		}
		dimensions = append(dimensions, rollupDimensionArray...)

		// De-duplicate dimensions
		dimensions = dedupDimensions(dimensions)

		// Export metrics only with non-empty dimensions list
		if len(dimensions) > 0 {
			cwm := cWMeasurement{
				Namespace:  groupedMetric.metadata.namespace,
				Dimensions: dimensions,
				Metrics:    group.metrics,
			}
			cWMeasurements = append(cWMeasurements, cwm)
		}
	}

	return
}

// translateCWMetricToEMF converts CloudWatch Metric format to EMF.
func translateCWMetricToEMF(cWMetric *cWMetrics, config *Config) *cwlogs.Event {
	// convert CWMetric into map format for compatible with PLE input
	fieldMap := cWMetric.fields

	// restore the json objects that are stored as string in attributes
	for _, key := range config.ParseJSONEncodedAttributeValues {
		if fieldMap[key] == nil {
			continue
		}

		if val, ok := fieldMap[key].(string); ok {
			var f interface{}
			err := json.Unmarshal([]byte(val), &f)
			if err != nil {
				config.logger.Debug(
					"Failed to parse json-encoded string",
					zap.String("label key", key),
					zap.String("label value", val),
					zap.Error(err),
				)
				continue
			}
			fieldMap[key] = f
		} else {
			config.logger.Debug(
				"Invalid json-encoded data. A string is expected",
				zap.Any("type", reflect.TypeOf(fieldMap[key])),
				zap.Any("value", reflect.ValueOf(fieldMap[key])),
			)
		}
	}

<<<<<<< HEAD
	// For backwards compatibility, if EMF v0, always include version & timestamp (even for non-EMF events)
	if config.Version == "0" {
		fieldMap["Version"] = "0"
		fieldMap["Timestamp"] = fmt.Sprint(cWMetric.timestampMs)
	}

	// Create EMF metrics if there are measurements
	// https://docs.aws.amazon.com/AmazonCloudWatch/latest/monitoring/CloudWatch_Embedded_Metric_Format_Specification.html#CloudWatch_Embedded_Metric_Format_Specification_structure
	if len(cWMetric.measurements) > 0 && !config.DisableMetricExtraction {
=======
	// Create EMF metrics if there are measurements
	// https://docs.aws.amazon.com/AmazonCloudWatch/latest/monitoring/CloudWatch_Embedded_Metric_Format_Specification.html#CloudWatch_Embedded_Metric_Format_Specification_structure
	if len(cWMetric.measurements) > 0 {
>>>>>>> d9665a67
		if config.Version == "1" {
			/* 	EMF V1
				"Version": "1",
				"_aws": {
					"CloudWatchMetrics": [
					{
						"Namespace": "ECS",
						"Dimensions": [ ["ClusterName"] ],
						"Metrics": [{"Name": "memcached_commands_total"}]
					}
					],
					"Timestamp": 1668387032641
			  	}
			*/
			fieldMap["Version"] = "1"
			fieldMap["_aws"] = map[string]interface{}{
				"CloudWatchMetrics": cWMetric.measurements,
				"Timestamp":         cWMetric.timestampMs,
			}

<<<<<<< HEAD
		} else {
=======
		}
	}

	if config.Version == "0" {
		fieldMap["Timestamp"] = fmt.Sprint(cWMetric.timestampMs)
		if len(cWMetric.measurements) > 0 {
>>>>>>> d9665a67
			/* 	EMF V0
				{
					"Version": "0",
					"CloudWatchMetrics": [
					{
						"Namespace": "ECS",
						"Dimensions": [ ["ClusterName"] ],
						"Metrics": [{"Name": "memcached_commands_total"}]
					}
					],
					"Timestamp": "1668387032641"
			  	}
			*/
<<<<<<< HEAD
=======
			fieldMap["Version"] = "0"
>>>>>>> d9665a67
			fieldMap["CloudWatchMetrics"] = cWMetric.measurements
		}
	}

	pleMsg, err := json.Marshal(fieldMap)
	if err != nil {
		return nil
	}

	metricCreationTime := cWMetric.timestampMs
	logEvent := cwlogs.NewEvent(
		metricCreationTime,
		string(pleMsg),
	)
	logEvent.GeneratedTime = time.Unix(0, metricCreationTime*int64(time.Millisecond))

	return logEvent
}<|MERGE_RESOLUTION|>--- conflicted
+++ resolved
@@ -370,7 +370,6 @@
 		}
 	}
 
-<<<<<<< HEAD
 	// For backwards compatibility, if EMF v0, always include version & timestamp (even for non-EMF events)
 	if config.Version == "0" {
 		fieldMap["Version"] = "0"
@@ -380,11 +379,6 @@
 	// Create EMF metrics if there are measurements
 	// https://docs.aws.amazon.com/AmazonCloudWatch/latest/monitoring/CloudWatch_Embedded_Metric_Format_Specification.html#CloudWatch_Embedded_Metric_Format_Specification_structure
 	if len(cWMetric.measurements) > 0 && !config.DisableMetricExtraction {
-=======
-	// Create EMF metrics if there are measurements
-	// https://docs.aws.amazon.com/AmazonCloudWatch/latest/monitoring/CloudWatch_Embedded_Metric_Format_Specification.html#CloudWatch_Embedded_Metric_Format_Specification_structure
-	if len(cWMetric.measurements) > 0 {
->>>>>>> d9665a67
 		if config.Version == "1" {
 			/* 	EMF V1
 				"Version": "1",
@@ -405,16 +399,7 @@
 				"Timestamp":         cWMetric.timestampMs,
 			}
 
-<<<<<<< HEAD
 		} else {
-=======
-		}
-	}
-
-	if config.Version == "0" {
-		fieldMap["Timestamp"] = fmt.Sprint(cWMetric.timestampMs)
-		if len(cWMetric.measurements) > 0 {
->>>>>>> d9665a67
 			/* 	EMF V0
 				{
 					"Version": "0",
@@ -428,10 +413,6 @@
 					"Timestamp": "1668387032641"
 			  	}
 			*/
-<<<<<<< HEAD
-=======
-			fieldMap["Version"] = "0"
->>>>>>> d9665a67
 			fieldMap["CloudWatchMetrics"] = cWMetric.measurements
 		}
 	}
