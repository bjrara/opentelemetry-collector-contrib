--- conflicted
+++ resolved
@@ -18,10 +18,7 @@
 	"go.opentelemetry.io/collector/exporter/exporterhelper"
 
 	"github.com/open-telemetry/opentelemetry-collector-contrib/exporter/kafkaexporter/internal/metadata"
-<<<<<<< HEAD
-=======
 	"github.com/open-telemetry/opentelemetry-collector-contrib/internal/kafka"
->>>>>>> 592374af
 )
 
 func TestLoadConfig(t *testing.T) {
@@ -40,61 +37,6 @@
 			option: func(conf *Config) {
 				// intentionally left blank so we use default config
 			},
-<<<<<<< HEAD
-			expected: &Config{
-				TimeoutSettings: exporterhelper.TimeoutSettings{
-					Timeout: 10 * time.Second,
-				},
-				RetrySettings: exporterhelper.RetrySettings{
-					Enabled:             true,
-					InitialInterval:     10 * time.Second,
-					MaxInterval:         1 * time.Minute,
-					MaxElapsedTime:      10 * time.Minute,
-					RandomizationFactor: backoff.DefaultRandomizationFactor,
-					Multiplier:          backoff.DefaultMultiplier,
-				},
-				QueueSettings: exporterhelper.QueueSettings{
-					Enabled:      true,
-					NumConsumers: 2,
-					QueueSize:    10,
-				},
-				Topic:    "spans",
-				Encoding: "otlp_proto",
-				Brokers:  []string{"foo:123", "bar:456"},
-				Authentication: Authentication{
-					PlainText: &PlainTextConfig{
-						Username: "jdoe",
-						Password: "pass",
-					},
-				},
-				Metadata: Metadata{
-					Full: false,
-					Retry: MetadataRetry{
-						Max:     15,
-						Backoff: defaultMetadataRetryBackoff,
-					},
-				},
-				Producer: Producer{
-					MaxMessageBytes: 10000000,
-					RequiredAcks:    sarama.WaitForAll,
-					Compression:     "none",
-				},
-			},
-		},
-		{
-			id: component.NewIDWithName(metadata.Type, ""),
-			option: func(conf *Config) {
-				conf.Authentication = Authentication{
-					SASL: &SASLConfig{
-						Username:  "jdoe",
-						Password:  "pass",
-						Mechanism: "PLAIN",
-						Version:   0,
-					},
-				}
-			},
-=======
->>>>>>> 592374af
 			expected: &Config{
 				TimeoutSettings: exporterhelper.TimeoutSettings{
 					Timeout: 10 * time.Second,
@@ -224,12 +166,6 @@
 						Username: "jdoe",
 						Password: "pass",
 					},
-					SASL: &SASLConfig{
-						Username:  "jdoe",
-						Password:  "pass",
-						Mechanism: "PLAIN",
-						Version:   0,
-					},
 				},
 				Metadata: Metadata{
 					Full: false,
@@ -277,13 +213,8 @@
 		Producer: Producer{
 			Compression: "none",
 		},
-<<<<<<< HEAD
-		Authentication: Authentication{
-			SASL: &SASLConfig{
-=======
 		Authentication: kafka.Authentication{
 			SASL: &kafka.SASLConfig{
->>>>>>> 592374af
 				Username:  "",
 				Password:  "pass",
 				Mechanism: "PLAIN",
@@ -300,13 +231,8 @@
 		Producer: Producer{
 			Compression: "none",
 		},
-<<<<<<< HEAD
-		Authentication: Authentication{
-			SASL: &SASLConfig{
-=======
 		Authentication: kafka.Authentication{
 			SASL: &kafka.SASLConfig{
->>>>>>> 592374af
 				Username:  "jdoe",
 				Password:  "",
 				Mechanism: "PLAIN",
@@ -323,13 +249,8 @@
 		Producer: Producer{
 			Compression: "none",
 		},
-<<<<<<< HEAD
-		Authentication: Authentication{
-			SASL: &SASLConfig{
-=======
 		Authentication: kafka.Authentication{
 			SASL: &kafka.SASLConfig{
->>>>>>> 592374af
 				Username:  "jdoe",
 				Password:  "pass",
 				Mechanism: "FAKE",
@@ -346,13 +267,8 @@
 		Producer: Producer{
 			Compression: "none",
 		},
-<<<<<<< HEAD
-		Authentication: Authentication{
-			SASL: &SASLConfig{
-=======
 		Authentication: kafka.Authentication{
 			SASL: &kafka.SASLConfig{
->>>>>>> 592374af
 				Username:  "jdoe",
 				Password:  "pass",
 				Mechanism: "PLAIN",
