// Copyright The OpenTelemetry Authors
// SPDX-License-Identifier: Apache-2.0

package prometheusexporter

import (
	"encoding/hex"
	"strings"
	"testing"
	"time"

	"github.com/prometheus/client_golang/prometheus"
	io_prometheus_client "github.com/prometheus/client_model/go"
	"github.com/stretchr/testify/require"
	"go.opentelemetry.io/collector/pdata/pcommon"
	"go.opentelemetry.io/collector/pdata/pmetric"
	conventions "go.opentelemetry.io/collector/semconv/v1.6.1"
	"go.uber.org/zap"
	"go.uber.org/zap/zapcore"
)

type mockAccumulator struct {
	metrics            []pmetric.Metric
	resourceAttributes pcommon.Map // Same attributes for all metrics.
}

func (a *mockAccumulator) Accumulate(pmetric.ResourceMetrics) (n int) {
	return 0
}

func (a *mockAccumulator) Collect() ([]pmetric.Metric, []pcommon.Map) {
	rAttrs := make([]pcommon.Map, len(a.metrics))
	for i := range rAttrs {
		rAttrs[i] = a.resourceAttributes
	}

	return a.metrics, rAttrs
}

func TestConvertInvalidDataType(t *testing.T) {
	metric := pmetric.NewMetric()
	c := collector{
		accumulator: &mockAccumulator{
			[]pmetric.Metric{metric},
			pcommon.NewMap(),
		},
		logger: zap.NewNop(),
	}

	_, err := c.convertMetric(metric, pcommon.NewMap())
	require.Equal(t, errUnknownMetricType, err)

	ch := make(chan prometheus.Metric, 1)
	go func() {
		c.Collect(ch)
		close(ch)
	}()

	j := 0
	for range ch {
		require.Fail(t, "Expected no reported metrics")
		j++
	}
}

func TestConvertInvalidMetric(t *testing.T) {
	for _, mType := range []pmetric.MetricType{
		pmetric.MetricTypeHistogram,
		pmetric.MetricTypeSum,
		pmetric.MetricTypeGauge,
	} {
		metric := pmetric.NewMetric()
		switch mType {
		case pmetric.MetricTypeGauge:
			metric.SetEmptyGauge().DataPoints().AppendEmpty()
		case pmetric.MetricTypeSum:
			metric.SetEmptySum().DataPoints().AppendEmpty()
		case pmetric.MetricTypeHistogram:
			metric.SetEmptyHistogram().DataPoints().AppendEmpty()
		}
		c := collector{}

		_, err := c.convertMetric(metric, pcommon.NewMap())
		require.Error(t, err)
	}
}

func setUpTestExemplar(exemplar pmetric.Exemplar) {
	var tBytes [16]byte
	testTraceID, _ := hex.DecodeString("641d68e314a58152cc2581e7663435d1")
	copy(tBytes[:], testTraceID)
	traceID := pcommon.TraceID(tBytes)
	exemplar.SetTraceID(traceID)

	var sBytes [8]byte
	testSpanID, _ := hex.DecodeString("7436d6ac76178623")
	copy(sBytes[:], testSpanID)
	spanID := pcommon.SpanID(sBytes)
	exemplar.SetSpanID(spanID)

	exemplarTs, _ := time.Parse("unix", "Mon Jan _2 15:04:05 MST 2006")
	exemplar.SetTimestamp(pcommon.NewTimestampFromTime(exemplarTs))
}

func setTestExemplarWithDoubleValue(exemplar pmetric.Exemplar, value float64) {
	setUpTestExemplar(exemplar)
	exemplar.SetDoubleValue(value)
}

func setTextExemplarWithIntValue(exemplar pmetric.Exemplar, value int64) {
	setUpTestExemplar(exemplar)
	exemplar.SetIntValue(value)
}

func exemplarsEqual(t *testing.T, otelExemplar pmetric.Exemplar, promExemplar *io_prometheus_client.Exemplar) {
	var givenValue float64
	switch otelExemplar.ValueType() {
	case pmetric.ExemplarValueTypeDouble:
		givenValue = otelExemplar.DoubleValue()
	case pmetric.ExemplarValueTypeInt:
		givenValue = float64(otelExemplar.IntValue())
	default:
		t.Error("Unexpected value type for OTel exemplar", otelExemplar.ValueType())
	}

	require.Equal(t, givenValue, promExemplar.GetValue())
	require.Equal(t, 2, len(promExemplar.GetLabel()))
	ml := make(map[string]string)
	for _, l := range promExemplar.GetLabel() {
		ml[l.GetName()] = l.GetValue()
	}
	traceID := otelExemplar.TraceID()
	spanID := otelExemplar.SpanID()
	require.Equal(t, hex.EncodeToString(traceID[:]), ml["trace_id"])
	require.Equal(t, hex.EncodeToString(spanID[:]), ml["span_id"])
}

func TestConvertDoubleHistogramExemplar(t *testing.T) {
	// initialize empty histogram
	metric := pmetric.NewMetric()
	metric.SetName("test_metric")
	metric.SetDescription("this is test metric")
	metric.SetUnit("T")

	// initialize empty datapoint
	histogramDataPoint := metric.SetEmptyHistogram().DataPoints().AppendEmpty()

	histogramDataPoint.ExplicitBounds().FromRaw([]float64{5, 25, 90})
	histogramDataPoint.BucketCounts().FromRaw([]uint64{2, 35, 70})

	// add test exemplar values to the metric
	promExporterExemplars := histogramDataPoint.Exemplars().AppendEmpty()
	setTestExemplarWithDoubleValue(promExporterExemplars, 3.0)

	pMap := pcommon.NewMap()

	c := collector{

		accumulator: &mockAccumulator{
			metrics:            []pmetric.Metric{metric},
			resourceAttributes: pMap,
		},
		logger: zap.NewNop(),
	}

	pbMetric, _ := c.convertDoubleHistogram(metric, pMap)
	m := io_prometheus_client.Metric{}
	err := pbMetric.Write(&m)
	if err != nil {
		return
	}

	buckets := m.GetHistogram().GetBucket()

	require.Equal(t, 3, len(buckets))

	require.Equal(t, 3.0, buckets[0].GetExemplar().GetValue())
	exemplarsEqual(t, promExporterExemplars, buckets[0].GetExemplar())
}

func TestConvertMonotonicSumExemplar(t *testing.T) {
	// initialize empty metric
	metric := pmetric.NewMetric()
	metric.SetName("test_monotonic_sum")
	metric.SetDescription("this is test monotonic sum metric")
	metric.SetUnit("T")

	sum := metric.SetEmptySum()
	sum.SetIsMonotonic(true)

	dataPoint := sum.DataPoints().AppendEmpty()
	dataPoint.SetIntValue(1)

	exemplar := dataPoint.Exemplars().AppendEmpty()
	setTextExemplarWithIntValue(exemplar, 1)

	pMap := pcommon.NewMap()

	c := collector{

		accumulator: &mockAccumulator{
			metrics:            []pmetric.Metric{metric},
			resourceAttributes: pMap,
		},
		logger: zap.NewNop(),
	}

	promMetric, _ := c.convertSum(metric, pMap)
	outMetric := io_prometheus_client.Metric{}
	err := promMetric.Write(&outMetric)
	if err != nil {
		t.Error("Unable to write metric to prometheus output form:", err)
	}

	promCounter := outMetric.GetCounter()
	require.Equal(t, 1.0, promCounter.GetValue())
	exemplarsEqual(t, exemplar, promCounter.GetExemplar())
}

// errorCheckCore keeps track of logged errors
type errorCheckCore struct {
	errorMessages []string
}

func (*errorCheckCore) Enabled(zapcore.Level) bool      { return true }
func (c *errorCheckCore) With([]zap.Field) zapcore.Core { return c }
func (c *errorCheckCore) Check(ent zapcore.Entry, ce *zapcore.CheckedEntry) *zapcore.CheckedEntry {
	if c.Enabled(ent.Level) {
		return ce.AddCore(ent, c)
	}
	return ce
}
func (c *errorCheckCore) Write(ent zapcore.Entry, _ []zapcore.Field) error {
	if ent.Level == zapcore.ErrorLevel {
		c.errorMessages = append(c.errorMessages, ent.Message)
	}
	return nil
}
func (*errorCheckCore) Sync() error { return nil }

func TestCollectMetricsLabelSanitize(t *testing.T) {
	metric := pmetric.NewMetric()
	metric.SetName("test_metric")
	metric.SetDescription("test description")
	dp := metric.SetEmptyGauge().DataPoints().AppendEmpty()
	dp.SetIntValue(42)
	dp.Attributes().PutStr("label.1", "1")
	dp.Attributes().PutStr("label/2", "2")
	dp.SetTimestamp(pcommon.NewTimestampFromTime(time.Now()))

	loggerCore := errorCheckCore{}
	c := collector{
		namespace: "test_space",
		accumulator: &mockAccumulator{
			[]pmetric.Metric{metric},
			pcommon.NewMap(),
		},
		sendTimestamps: false,
		logger:         zap.New(&loggerCore),
	}

	ch := make(chan prometheus.Metric, 1)
	go func() {
		c.Collect(ch)
		close(ch)
	}()

	for m := range ch {
		require.Contains(t, m.Desc().String(), "fqName: \"test_space_test_metric\"")
		require.Contains(t, m.Desc().String(), "label_1")
		require.Contains(t, m.Desc().String(), "label_2")

		pbMetric := io_prometheus_client.Metric{}
		require.NoError(t, m.Write(&pbMetric))

		labelsKeys := map[string]string{"label_1": "1", "label_2": "2"}
		for _, l := range pbMetric.Label {
			require.Equal(t, labelsKeys[*l.Name], *l.Value)
		}
	}

	require.Empty(t, loggerCore.errorMessages, "labels were not sanitized properly")
}

func TestCollectMetrics(t *testing.T) {
	tests := []struct {
		name       string
		metric     func(time.Time) pmetric.Metric
		metricType prometheus.ValueType
		value      float64
	}{
		{
			name:       "IntGauge",
			metricType: prometheus.GaugeValue,
			value:      42.0,
			metric: func(ts time.Time) (metric pmetric.Metric) {
				metric = pmetric.NewMetric()
				metric.SetName("test_metric")
				metric.SetDescription("test description")
				dp := metric.SetEmptyGauge().DataPoints().AppendEmpty()
				dp.SetIntValue(42)
				dp.Attributes().PutStr("label_1", "1")
				dp.Attributes().PutStr("label_2", "2")
				dp.SetTimestamp(pcommon.NewTimestampFromTime(ts))

				return
			},
		},
		{
			name:       "Gauge",
			metricType: prometheus.GaugeValue,
			value:      42.42,
			metric: func(ts time.Time) (metric pmetric.Metric) {
				metric = pmetric.NewMetric()
				metric.SetName("test_metric")
				metric.SetDescription("test description")
				dp := metric.SetEmptyGauge().DataPoints().AppendEmpty()
				dp.SetDoubleValue(42.42)
				dp.Attributes().PutStr("label_1", "1")
				dp.Attributes().PutStr("label_2", "2")
				dp.SetTimestamp(pcommon.NewTimestampFromTime(ts))

				return
			},
		},
		{
			name:       "IntSum",
			metricType: prometheus.GaugeValue,
			value:      42.0,
			metric: func(ts time.Time) (metric pmetric.Metric) {
				metric = pmetric.NewMetric()
				metric.SetName("test_metric")
				metric.SetEmptySum().SetIsMonotonic(false)
				metric.Sum().SetAggregationTemporality(pmetric.AggregationTemporalityCumulative)
				metric.SetDescription("test description")
				dp := metric.Sum().DataPoints().AppendEmpty()
				dp.SetIntValue(42)
				dp.Attributes().PutStr("label_1", "1")
				dp.Attributes().PutStr("label_2", "2")
				dp.SetTimestamp(pcommon.NewTimestampFromTime(ts))

				return
			},
		},
		{
			name:       "Sum",
			metricType: prometheus.GaugeValue,
			value:      42.42,
			metric: func(ts time.Time) (metric pmetric.Metric) {
				metric = pmetric.NewMetric()
				metric.SetName("test_metric")
				metric.SetEmptySum().SetIsMonotonic(false)
				metric.Sum().SetAggregationTemporality(pmetric.AggregationTemporalityCumulative)
				metric.SetDescription("test description")
				dp := metric.Sum().DataPoints().AppendEmpty()
				dp.SetDoubleValue(42.42)
				dp.Attributes().PutStr("label_1", "1")
				dp.Attributes().PutStr("label_2", "2")
				dp.SetTimestamp(pcommon.NewTimestampFromTime(ts))

				return
			},
		},
		{
			name:       "MonotonicIntSum",
			metricType: prometheus.CounterValue,
			value:      42.0,
			metric: func(ts time.Time) (metric pmetric.Metric) {
				metric = pmetric.NewMetric()
				metric.SetName("test_metric")
				metric.SetEmptySum().SetIsMonotonic(true)
				metric.Sum().SetAggregationTemporality(pmetric.AggregationTemporalityCumulative)
				metric.SetDescription("test description")
				dp := metric.Sum().DataPoints().AppendEmpty()
				dp.SetIntValue(42)
				dp.Attributes().PutStr("label_1", "1")
				dp.Attributes().PutStr("label_2", "2")
				dp.SetTimestamp(pcommon.NewTimestampFromTime(ts))

				return
			},
		},
		{
			name:       "MonotonicSum",
			metricType: prometheus.CounterValue,
			value:      42.42,
			metric: func(ts time.Time) (metric pmetric.Metric) {
				metric = pmetric.NewMetric()
				metric.SetName("test_metric")
				metric.SetEmptySum().SetIsMonotonic(true)
				metric.Sum().SetAggregationTemporality(pmetric.AggregationTemporalityCumulative)
				metric.SetDescription("test description")
				dp := metric.Sum().DataPoints().AppendEmpty()
				dp.SetDoubleValue(42.42)
				dp.Attributes().PutStr("label_1", "1")
				dp.Attributes().PutStr("label_2", "2")
				dp.SetTimestamp(pcommon.NewTimestampFromTime(ts))

				return
			},
		},
	}

	for _, tt := range tests {
		for _, sendTimestamp := range []bool{true, false} {
			name := tt.name
			if sendTimestamp {
				name += "/WithTimestamp"
			}

			rAttrs := pcommon.NewMap()
			rAttrs.PutStr(conventions.AttributeServiceInstanceID, "localhost:9090")
			rAttrs.PutStr(conventions.AttributeServiceName, "testapp")
			rAttrs.PutStr(conventions.AttributeServiceNamespace, "prod")

			t.Run(name, func(t *testing.T) {
				ts := time.Now()
				metric := tt.metric(ts)
				c := collector{
					namespace: "test_space",
					accumulator: &mockAccumulator{
						[]pmetric.Metric{metric},
						rAttrs,
					},
					sendTimestamps: sendTimestamp,
					logger:         zap.NewNop(),
				}

				ch := make(chan prometheus.Metric, 1)
				go func() {
					c.Collect(ch)
					close(ch)
				}()

				j := 0
				for m := range ch {
					j++

					if strings.Contains(m.Desc().String(), "fqName: \"test_space_target_info\"") {
						pbMetric := io_prometheus_client.Metric{}
						require.NoError(t, m.Write(&pbMetric))

						labelsKeys := map[string]string{"job": "prod/testapp", "instance": "localhost:9090"}
						for _, l := range pbMetric.Label {
							require.Equal(t, labelsKeys[*l.Name], *l.Value)
						}

						continue
					}

					require.Contains(t, m.Desc().String(), "fqName: \"test_space_test_metric\"")
<<<<<<< HEAD
					require.Regexp(t, `variableLabels: \[.*label_1.+label_2.+job.+instance.*\]`, m.Desc().String())
=======
					require.Contains(t, m.Desc().String(), `variableLabels: {label_1,label_2,job,instance}`)
>>>>>>> 592374af

					pbMetric := io_prometheus_client.Metric{}
					require.NoError(t, m.Write(&pbMetric))

					require.Contains(t, m.Desc().String(), "fqName: \"test_space_test_metric\"")
					labelsKeys := map[string]string{"label_1": "1", "label_2": "2", "job": "prod/testapp", "instance": "localhost:9090"}
					for _, l := range pbMetric.Label {
						require.Equal(t, labelsKeys[*l.Name], *l.Value)
					}

					if sendTimestamp {
						require.Equal(t, ts.UnixNano()/1e6, *(pbMetric.TimestampMs))
					} else {
						require.Nil(t, pbMetric.TimestampMs)
					}

					switch tt.metricType {
					case prometheus.CounterValue:
						require.Equal(t, tt.value, *pbMetric.Counter.Value)
						require.Nil(t, pbMetric.Gauge)
						require.Nil(t, pbMetric.Histogram)
						require.Nil(t, pbMetric.Summary)
					case prometheus.GaugeValue:
						require.Equal(t, tt.value, *pbMetric.Gauge.Value)
						require.Nil(t, pbMetric.Counter)
						require.Nil(t, pbMetric.Histogram)
						require.Nil(t, pbMetric.Summary)
					}
				}
				require.Equal(t, 2, j)
			})
		}
	}
}

func TestAccumulateHistograms(t *testing.T) {
	tests := []struct {
		name   string
		metric func(time.Time) pmetric.Metric

		histogramPoints map[float64]uint64
		histogramSum    float64
		histogramCount  uint64
	}{
		{
			name: "Histogram",
			histogramPoints: map[float64]uint64{
				3.5:  5,
				10.0: 7,
			},
			histogramSum:   42.42,
			histogramCount: 7,
			metric: func(ts time.Time) (metric pmetric.Metric) {
				metric = pmetric.NewMetric()
				metric.SetName("test_metric")
				metric.SetEmptyHistogram().SetAggregationTemporality(pmetric.AggregationTemporalityCumulative)
				metric.SetDescription("test description")
				dp := metric.Histogram().DataPoints().AppendEmpty()
				dp.BucketCounts().FromRaw([]uint64{5, 2})
				dp.SetCount(7)
				dp.ExplicitBounds().FromRaw([]float64{3.5, 10.0})
				dp.SetSum(42.42)
				dp.Attributes().PutStr("label_1", "1")
				dp.Attributes().PutStr("label_2", "2")
				dp.SetTimestamp(pcommon.NewTimestampFromTime(ts))
				return
			},
		},
	}

	for _, tt := range tests {
		for _, sendTimestamp := range []bool{true, false} {
			name := tt.name
			if sendTimestamp {
				name += "/WithTimestamp"
			}
			t.Run(name, func(t *testing.T) {
				ts := time.Now()
				metric := tt.metric(ts)
				c := collector{
					accumulator: &mockAccumulator{
						[]pmetric.Metric{metric},
						pcommon.NewMap(),
					},
					sendTimestamps: sendTimestamp,
					logger:         zap.NewNop(),
				}

				ch := make(chan prometheus.Metric, 1)
				go func() {
					c.Collect(ch)
					close(ch)
				}()

				n := 0
				for m := range ch {
					n++
					require.Contains(t, m.Desc().String(), "fqName: \"test_metric\"")
					require.Contains(t, m.Desc().String(), "label_1")
					require.Contains(t, m.Desc().String(), "label_2")

					pbMetric := io_prometheus_client.Metric{}
					require.NoError(t, m.Write(&pbMetric))

					labelsKeys := map[string]string{"label_1": "1", "label_2": "2"}
					for _, l := range pbMetric.Label {
						require.Equal(t, labelsKeys[*l.Name], *l.Value)
					}

					if sendTimestamp {
						require.Equal(t, ts.UnixNano()/1e6, *(pbMetric.TimestampMs))
					} else {
						require.Nil(t, pbMetric.TimestampMs)
					}

					require.Nil(t, pbMetric.Gauge)
					require.Nil(t, pbMetric.Counter)

					h := pbMetric.Histogram
					require.Equal(t, tt.histogramCount, h.GetSampleCount())
					require.Equal(t, tt.histogramSum, h.GetSampleSum())
					require.Equal(t, len(tt.histogramPoints), len(h.Bucket))

					for _, b := range h.Bucket {
						require.Equal(t, tt.histogramPoints[(*b).GetUpperBound()], b.GetCumulativeCount())
					}
				}
				require.Equal(t, 1, n)
			})
		}
	}
}

func TestAccumulateSummary(t *testing.T) {
	fillQuantileValue := func(pN, value float64, dest pmetric.SummaryDataPointValueAtQuantile) {
		dest.SetQuantile(pN)
		dest.SetValue(value)
	}
	tests := []struct {
		name          string
		metric        func(time.Time) pmetric.Metric
		wantSum       float64
		wantCount     uint64
		wantQuantiles map[float64]float64
	}{
		{
			name:      "Summary with single point",
			wantSum:   0.012,
			wantCount: 10,
			wantQuantiles: map[float64]float64{
				0.50: 190,
				0.99: 817,
			},
			metric: func(ts time.Time) (metric pmetric.Metric) {
				metric = pmetric.NewMetric()
				metric.SetName("test_metric")
				metric.SetDescription("test description")
				sp := metric.SetEmptySummary().DataPoints().AppendEmpty()
				sp.SetCount(10)
				sp.SetSum(0.012)
				sp.SetCount(10)
				sp.Attributes().PutStr("label_1", "1")
				sp.Attributes().PutStr("label_2", "2")
				sp.SetTimestamp(pcommon.NewTimestampFromTime(ts))

				fillQuantileValue(0.50, 190, sp.QuantileValues().AppendEmpty())
				fillQuantileValue(0.99, 817, sp.QuantileValues().AppendEmpty())

				return
			},
		},
	}

	for _, tt := range tests {
		for _, sendTimestamp := range []bool{true, false} {
			name := tt.name
			if sendTimestamp {
				name += "/WithTimestamp"
			}
			t.Run(name, func(t *testing.T) {
				ts := time.Now()
				metric := tt.metric(ts)
				c := collector{
					accumulator: &mockAccumulator{
						[]pmetric.Metric{metric},
						pcommon.NewMap(),
					},
					sendTimestamps: sendTimestamp,
					logger:         zap.NewNop(),
				}

				ch := make(chan prometheus.Metric, 1)
				go func() {
					c.Collect(ch)
					close(ch)
				}()

				n := 0
				for m := range ch {
					n++
					require.Contains(t, m.Desc().String(), "fqName: \"test_metric\"")
					require.Contains(t, m.Desc().String(), "label_1")
					require.Contains(t, m.Desc().String(), "label_2")

					pbMetric := io_prometheus_client.Metric{}
					require.NoError(t, m.Write(&pbMetric))

					labelsKeys := map[string]string{"label_1": "1", "label_2": "2"}
					for _, l := range pbMetric.Label {
						require.Equal(t, labelsKeys[*l.Name], *l.Value)
					}

					if sendTimestamp {
						require.Equal(t, ts.UnixNano()/1e6, *(pbMetric.TimestampMs))
					} else {
						require.Nil(t, pbMetric.TimestampMs)
					}

					require.Nil(t, pbMetric.Gauge)
					require.Nil(t, pbMetric.Counter)
					require.Nil(t, pbMetric.Histogram)

					s := pbMetric.Summary
					require.Equal(t, tt.wantCount, *s.SampleCount)
					require.Equal(t, tt.wantSum, *s.SampleSum)
					// To ensure that we can compare quantiles, we need to just extract their values.
					gotQuantiles := make(map[float64]float64)
					for _, q := range s.Quantile {
						gotQuantiles[q.GetQuantile()] = q.GetValue()
					}
					require.Equal(t, tt.wantQuantiles, gotQuantiles)
				}
				require.Equal(t, 1, n)
			})
		}
	}
}<|MERGE_RESOLUTION|>--- conflicted
+++ resolved
@@ -449,16 +449,11 @@
 					}
 
 					require.Contains(t, m.Desc().String(), "fqName: \"test_space_test_metric\"")
-<<<<<<< HEAD
-					require.Regexp(t, `variableLabels: \[.*label_1.+label_2.+job.+instance.*\]`, m.Desc().String())
-=======
 					require.Contains(t, m.Desc().String(), `variableLabels: {label_1,label_2,job,instance}`)
->>>>>>> 592374af
 
 					pbMetric := io_prometheus_client.Metric{}
 					require.NoError(t, m.Write(&pbMetric))
 
-					require.Contains(t, m.Desc().String(), "fqName: \"test_space_test_metric\"")
 					labelsKeys := map[string]string{"label_1": "1", "label_2": "2", "job": "prod/testapp", "instance": "localhost:9090"}
 					for _, l := range pbMetric.Label {
 						require.Equal(t, labelsKeys[*l.Name], *l.Value)
