// Copyright The OpenTelemetry Authors
// SPDX-License-Identifier: Apache-2.0

// Package elasticsearchexporter contains an opentelemetry-collector exporter
// for Elasticsearch.
package elasticsearchexporter // import "github.com/open-telemetry/opentelemetry-collector-contrib/exporter/elasticsearchexporter"

import (
	"context"
	"errors"
	"fmt"

	"go.opentelemetry.io/collector/pdata/pcommon"
	"go.opentelemetry.io/collector/pdata/ptrace"
	"go.uber.org/zap"
)

type elasticsearchTracesExporter struct {
	logger *zap.Logger

	index        string
	dynamicIndex bool
	maxAttempts  int

	client      *esClientCurrent
	bulkIndexer esBulkIndexerCurrent
	model       mappingModel
}

func newTracesExporter(logger *zap.Logger, cfg *Config) (*elasticsearchTracesExporter, error) {
	if err := cfg.Validate(); err != nil {
		return nil, err
	}

	client, err := newElasticsearchClient(logger, cfg)
	if err != nil {
		return nil, err
	}

	bulkIndexer, err := newBulkIndexer(logger, client, cfg)
	if err != nil {
		return nil, err
	}

	maxAttempts := 1
	if cfg.Retry.Enabled {
		maxAttempts = cfg.Retry.MaxRequests
	}

	model := &encodeModel{dedup: cfg.Mapping.Dedup, dedot: cfg.Mapping.Dedot}

	return &elasticsearchTracesExporter{
		logger:      logger,
		client:      client,
		bulkIndexer: bulkIndexer,

		index:        cfg.TracesIndex,
		dynamicIndex: cfg.TracesDynamicIndex.Enabled,
		maxAttempts:  maxAttempts,
		model:        model,
	}, nil
}

func (e *elasticsearchTracesExporter) Shutdown(ctx context.Context) error {
	return e.bulkIndexer.Close(ctx)
}

func (e *elasticsearchTracesExporter) pushTraceData(
	ctx context.Context,
	td ptrace.Traces,
) error {
	var errs []error
	resourceSpans := td.ResourceSpans()
	for i := 0; i < resourceSpans.Len(); i++ {
		il := resourceSpans.At(i)
		resource := il.Resource()
		scopeSpans := il.ScopeSpans()
		for j := 0; j < scopeSpans.Len(); j++ {
			scope := scopeSpans.At(j).Scope()
			spans := scopeSpans.At(j).Spans()
			for k := 0; k < spans.Len(); k++ {
				if err := e.pushTraceRecord(ctx, resource, spans.At(k), scope); err != nil {
					if cerr := ctx.Err(); cerr != nil {
						return cerr
					}
					errs = append(errs, err)
				}
			}
		}
	}

	return errors.Join(errs...)
}

<<<<<<< HEAD
func (e *elasticsearchTracesExporter) pushTraceRecord(ctx context.Context, resource pcommon.Resource, span ptrace.Span) error {
=======
func (e *elasticsearchTracesExporter) pushTraceRecord(ctx context.Context, resource pcommon.Resource, span ptrace.Span, scope pcommon.InstrumentationScope) error {
>>>>>>> 592374af
	fIndex := e.index
	if e.dynamicIndex {
		prefix := getFromBothResourceAndAttribute(indexPrefix, resource, span)
		suffix := getFromBothResourceAndAttribute(indexSuffix, resource, span)

		fIndex = fmt.Sprintf("%s%s%s", prefix, fIndex, suffix)
	}

<<<<<<< HEAD
	document, err := e.model.encodeSpan(resource, span)
=======
	document, err := e.model.encodeSpan(resource, span, scope)
>>>>>>> 592374af
	if err != nil {
		return fmt.Errorf("Failed to encode trace record: %w", err)
	}
	return pushDocuments(ctx, e.logger, fIndex, document, e.bulkIndexer, e.maxAttempts)
}<|MERGE_RESOLUTION|>--- conflicted
+++ resolved
@@ -92,11 +92,7 @@
 	return errors.Join(errs...)
 }
 
-<<<<<<< HEAD
-func (e *elasticsearchTracesExporter) pushTraceRecord(ctx context.Context, resource pcommon.Resource, span ptrace.Span) error {
-=======
 func (e *elasticsearchTracesExporter) pushTraceRecord(ctx context.Context, resource pcommon.Resource, span ptrace.Span, scope pcommon.InstrumentationScope) error {
->>>>>>> 592374af
 	fIndex := e.index
 	if e.dynamicIndex {
 		prefix := getFromBothResourceAndAttribute(indexPrefix, resource, span)
@@ -105,11 +101,7 @@
 		fIndex = fmt.Sprintf("%s%s%s", prefix, fIndex, suffix)
 	}
 
-<<<<<<< HEAD
-	document, err := e.model.encodeSpan(resource, span)
-=======
 	document, err := e.model.encodeSpan(resource, span, scope)
->>>>>>> 592374af
 	if err != nil {
 		return fmt.Errorf("Failed to encode trace record: %w", err)
 	}
