// Copyright The OpenTelemetry Authors
// SPDX-License-Identifier: Apache-2.0

package dynatraceexporter // import "github.com/open-telemetry/opentelemetry-collector-contrib/exporter/dynatraceexporter"

import (
	"context"

	"go.opentelemetry.io/collector/component"
	"go.opentelemetry.io/collector/config/confighttp"
	"go.opentelemetry.io/collector/exporter"
	"go.opentelemetry.io/collector/exporter/exporterhelper"

	dtconfig "github.com/open-telemetry/opentelemetry-collector-contrib/exporter/dynatraceexporter/config"
	"github.com/open-telemetry/opentelemetry-collector-contrib/exporter/dynatraceexporter/internal/metadata"
	"github.com/open-telemetry/opentelemetry-collector-contrib/pkg/resourcetotelemetry"
)

// NewFactory creates a Dynatrace exporter factory
<<<<<<< HEAD
func NewFactory() exp.Factory {
	return exp.NewFactory(
		metadata.Type,
		createDefaultConfig,
		exp.WithMetrics(createMetricsExporter, metadata.MetricsStability),
=======
func NewFactory() exporter.Factory {
	return exporter.NewFactory(
		metadata.Type,
		createDefaultConfig,
		exporter.WithMetrics(createMetricsExporter, metadata.MetricsStability),
>>>>>>> 592374af
	)
}

// createDefaultConfig creates the default exporter configuration
func createDefaultConfig() component.Config {
	return &dtconfig.Config{
		RetrySettings: exporterhelper.NewDefaultRetrySettings(),
		QueueSettings: exporterhelper.NewDefaultQueueSettings(),
		ResourceToTelemetrySettings: resourcetotelemetry.Settings{
			Enabled: false,
		},

		APIToken:           "",
		HTTPClientSettings: confighttp.HTTPClientSettings{Endpoint: ""},

		Tags:              []string{},
		DefaultDimensions: make(map[string]string),
	}
}

// createMetricsExporter creates a metrics exporter based on this
func createMetricsExporter(
	ctx context.Context,
	set exporter.CreateSettings,
	c component.Config,
) (exporter.Metrics, error) {

	cfg := c.(*dtconfig.Config)

	exp := newMetricsExporter(set, cfg)

	exporter, err := exporterhelper.NewMetricsExporter(
		ctx,
		set,
		cfg,
		exp.PushMetricsData,
		exporterhelper.WithQueue(cfg.QueueSettings),
		exporterhelper.WithRetry(cfg.RetrySettings),
		exporterhelper.WithStart(exp.start),
	)
	if err != nil {
		return nil, err
	}
	return resourcetotelemetry.WrapMetricsExporter(cfg.ResourceToTelemetrySettings, exporter), nil
}<|MERGE_RESOLUTION|>--- conflicted
+++ resolved
@@ -17,19 +17,11 @@
 )
 
 // NewFactory creates a Dynatrace exporter factory
-<<<<<<< HEAD
-func NewFactory() exp.Factory {
-	return exp.NewFactory(
-		metadata.Type,
-		createDefaultConfig,
-		exp.WithMetrics(createMetricsExporter, metadata.MetricsStability),
-=======
 func NewFactory() exporter.Factory {
 	return exporter.NewFactory(
 		metadata.Type,
 		createDefaultConfig,
 		exporter.WithMetrics(createMetricsExporter, metadata.MetricsStability),
->>>>>>> 592374af
 	)
 }
 
