dataset/minimal:
  dataset_url: https://app.scalyr.com
  api_key: key-minimal

dataset/lib:
  dataset_url: https://app.eu.scalyr.com
  api_key: key-lib
  buffer:
    max_lifetime: 345ms
    group_by:
      - attributes.container_id
      - attributes.log.file.path

dataset/full:
  dataset_url: https://app.scalyr.com
  api_key: key-full
  buffer:
    max_lifetime: 3456ms
    group_by:
      - body.map.kubernetes.pod_id
      - body.map.kubernetes.docker_id
      - body.map.stream
    retry_initial_interval: 21s
    retry_max_interval: 22s
    retry_max_elapsed_time: 23s
    retry_shutdown_timeout: 24s
  logs:
    export_resource_info_on_event: true
<<<<<<< HEAD
    export_scope_info_on_event: true
    decompose_complex_message_field: true
=======
    export_resource_prefix: "_resource_"
    export_scope_info_on_event: true
    export_scope_prefix: "_scope_"
    export_separator: "_X_"
    export_distinguishing_suffix: "_L_"
    decompose_complex_message_field: true
    decomposed_complex_message_prefix: "_body_"
  traces:
    export_separator: "_Y_"
    export_distinguishing_suffix: "_T_"
>>>>>>> 592374af
  server_host:
    use_hostname: false
    server_host: "server-host"
  retry_on_failure:
    enabled: true
    initial_interval: 11
    randomization_factor: 11.3
    multiplier: 11.6
    max_interval: 12
    max_elapsed_time: 13
  sending_queue:
    enabled: true
    num_consumers: 14
    queue_size: 15
  timeout:
    timeout: 16<|MERGE_RESOLUTION|>--- conflicted
+++ resolved
@@ -26,10 +26,6 @@
     retry_shutdown_timeout: 24s
   logs:
     export_resource_info_on_event: true
-<<<<<<< HEAD
-    export_scope_info_on_event: true
-    decompose_complex_message_field: true
-=======
     export_resource_prefix: "_resource_"
     export_scope_info_on_event: true
     export_scope_prefix: "_scope_"
@@ -40,7 +36,6 @@
   traces:
     export_separator: "_Y_"
     export_distinguishing_suffix: "_T_"
->>>>>>> 592374af
   server_host:
     use_hostname: false
     server_host: "server-host"
