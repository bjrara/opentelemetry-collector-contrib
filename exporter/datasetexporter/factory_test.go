// Copyright The OpenTelemetry Authors
// SPDX-License-Identifier: Apache-2.0

package datasetexporter

import (
	"fmt"
	"path/filepath"
	"testing"
	"time"

	"github.com/stretchr/testify/assert"
	"github.com/stretchr/testify/require"
	"go.opentelemetry.io/collector/component"
	"go.opentelemetry.io/collector/component/componenttest"
	"go.opentelemetry.io/collector/confmap/confmaptest"
	"go.opentelemetry.io/collector/exporter/exporterhelper"

	"github.com/open-telemetry/opentelemetry-collector-contrib/exporter/datasetexporter/internal/metadata"
)

func TestCreateDefaultConfig(t *testing.T) {
	factory := NewFactory()
	cfg := factory.CreateDefaultConfig()

	assert.Equal(t, &Config{
		BufferSettings:     newDefaultBufferSettings(),
		TracesSettings:     newDefaultTracesSettings(),
		LogsSettings:       newDefaultLogsSettings(),
		ServerHostSettings: newDefaultServerHostSettings(),
		RetrySettings:      exporterhelper.NewDefaultRetrySettings(),
		QueueSettings:      exporterhelper.NewDefaultQueueSettings(),
		TimeoutSettings:    exporterhelper.NewDefaultTimeoutSettings(),
	}, cfg, "failed to create default config")

	assert.Nil(t, componenttest.CheckConfigStruct(cfg))
}

func TestLoadConfig(t *testing.T) {
	cm, err := confmaptest.LoadConf(filepath.Join("testdata", "config.yaml"))
	assert.Nil(t, err)

	tests := []struct {
		id       component.ID
		expected component.Config
	}{
		{
			id: component.NewIDWithName(metadata.Type, "minimal"),
			expected: &Config{
				DatasetURL:         "https://app.scalyr.com",
				APIKey:             "key-minimal",
				BufferSettings:     newDefaultBufferSettings(),
				TracesSettings:     newDefaultTracesSettings(),
				LogsSettings:       newDefaultLogsSettings(),
				ServerHostSettings: newDefaultServerHostSettings(),
				RetrySettings:      exporterhelper.NewDefaultRetrySettings(),
				QueueSettings:      exporterhelper.NewDefaultQueueSettings(),
				TimeoutSettings:    exporterhelper.NewDefaultTimeoutSettings(),
			},
		},
		{
			id: component.NewIDWithName(metadata.Type, "lib"),
			expected: &Config{
				DatasetURL: "https://app.eu.scalyr.com",
				APIKey:     "key-lib",
				BufferSettings: BufferSettings{
					MaxLifetime:          345 * time.Millisecond,
					GroupBy:              []string{"attributes.container_id", "attributes.log.file.path"},
					RetryInitialInterval: bufferRetryInitialInterval,
					RetryMaxInterval:     bufferRetryMaxInterval,
					RetryMaxElapsedTime:  bufferRetryMaxElapsedTime,
					RetryShutdownTimeout: bufferRetryShutdownTimeout,
				},
				TracesSettings:     newDefaultTracesSettings(),
				LogsSettings:       newDefaultLogsSettings(),
				ServerHostSettings: newDefaultServerHostSettings(),
				RetrySettings:      exporterhelper.NewDefaultRetrySettings(),
				QueueSettings:      exporterhelper.NewDefaultQueueSettings(),
				TimeoutSettings:    exporterhelper.NewDefaultTimeoutSettings(),
			},
		},
		{
			id: component.NewIDWithName(metadata.Type, "full"),
			expected: &Config{
				DatasetURL: "https://app.scalyr.com",
				APIKey:     "key-full",
				BufferSettings: BufferSettings{
					MaxLifetime:          3456 * time.Millisecond,
					GroupBy:              []string{"body.map.kubernetes.pod_id", "body.map.kubernetes.docker_id", "body.map.stream"},
					RetryInitialInterval: 21 * time.Second,
					RetryMaxInterval:     22 * time.Second,
					RetryMaxElapsedTime:  23 * time.Second,
					RetryShutdownTimeout: 24 * time.Second,
				},
<<<<<<< HEAD
				TracesSettings: TracesSettings{},
				LogsSettings: LogsSettings{
					ExportResourceInfo:           true,
					ExportScopeInfo:              true,
					DecomposeComplexMessageField: true,
=======
				TracesSettings: TracesSettings{
					exportSettings: exportSettings{
						ExportSeparator:            "_Y_",
						ExportDistinguishingSuffix: "_T_",
					},
				},
				LogsSettings: LogsSettings{
					ExportResourceInfo:             true,
					ExportResourcePrefix:           "_resource_",
					ExportScopeInfo:                true,
					ExportScopePrefix:              "_scope_",
					DecomposeComplexMessageField:   true,
					DecomposedComplexMessagePrefix: "_body_",
					exportSettings: exportSettings{
						ExportSeparator:            "_X_",
						ExportDistinguishingSuffix: "_L_",
					},
>>>>>>> 592374af
				},
				ServerHostSettings: ServerHostSettings{
					UseHostName: false,
					ServerHost:  "server-host",
				},
				RetrySettings: exporterhelper.RetrySettings{
					Enabled:             true,
					InitialInterval:     11 * time.Nanosecond,
					RandomizationFactor: 11.3,
					Multiplier:          11.6,
					MaxInterval:         12 * time.Nanosecond,
					MaxElapsedTime:      13 * time.Nanosecond,
				},
				QueueSettings: exporterhelper.QueueSettings{
					Enabled:      true,
					NumConsumers: 14,
					QueueSize:    15,
				},
				TimeoutSettings: exporterhelper.TimeoutSettings{
					Timeout: 16 * time.Nanosecond,
				},
			},
		},
	}

	for _, tt := range tests {
		t.Run(tt.id.Name(), func(*testing.T) {
			factory := NewFactory()
			cfg := factory.CreateDefaultConfig()

			sub, err := cm.Sub(tt.id.String())
			require.Nil(t, err)
			require.Nil(t, component.UnmarshalConfig(sub, cfg))
			if assert.Nil(t, component.ValidateConfig(cfg)) {
				assert.Equal(t, tt.expected, cfg)
			}
		})
	}
}

type CreateTest struct {
	name          string
	config        component.Config
	expectedError error
}

func createExporterTests() []CreateTest {
	return []CreateTest{
		{
			name:          "broken",
			config:        &Config{},
<<<<<<< HEAD
			expectedError: fmt.Errorf("cannot get DataSetExpoter: cannot convert config: DatasetURL: ; BufferSettings: {MaxLifetime:0s GroupBy:[] RetryInitialInterval:0s RetryMaxInterval:0s RetryMaxElapsedTime:0s RetryShutdownTimeout:0s}; LogsSettings: {ExportResourceInfo:false ExportScopeInfo:false DecomposeComplexMessageField:false}; TracesSettings: {}; ServerHostSettings: {UseHostName:false ServerHost:}; RetrySettings: {Enabled:false InitialInterval:0s RandomizationFactor:0 Multiplier:0 MaxInterval:0s MaxElapsedTime:0s}; QueueSettings: {Enabled:false NumConsumers:0 QueueSize:0 StorageID:<nil>}; TimeoutSettings: {Timeout:0s}; config is not valid: api_key is required"),
=======
			expectedError: fmt.Errorf("cannot get DataSetExpoter: cannot convert config: DatasetURL: ; BufferSettings: {MaxLifetime:0s GroupBy:[] RetryInitialInterval:0s RetryMaxInterval:0s RetryMaxElapsedTime:0s RetryShutdownTimeout:0s}; LogsSettings: {ExportResourceInfo:false ExportResourcePrefix: ExportScopeInfo:false ExportScopePrefix: DecomposeComplexMessageField:false DecomposedComplexMessagePrefix: exportSettings:{ExportSeparator: ExportDistinguishingSuffix:}}; TracesSettings: {exportSettings:{ExportSeparator: ExportDistinguishingSuffix:}}; ServerHostSettings: {UseHostName:false ServerHost:}; RetrySettings: {Enabled:false InitialInterval:0s RandomizationFactor:0 Multiplier:0 MaxInterval:0s MaxElapsedTime:0s}; QueueSettings: {Enabled:false NumConsumers:0 QueueSize:0 StorageID:<nil>}; TimeoutSettings: {Timeout:0s}; config is not valid: api_key is required"),
>>>>>>> 592374af
		},
		{
			name: "valid",
			config: &Config{
				DatasetURL: "https://app.eu.scalyr.com",
				APIKey:     "key-lib",
				BufferSettings: BufferSettings{
					MaxLifetime:          12345,
					GroupBy:              []string{"attributes.container_id"},
					RetryInitialInterval: time.Second,
					RetryMaxInterval:     time.Minute,
					RetryMaxElapsedTime:  time.Hour,
					RetryShutdownTimeout: time.Minute,
				},
				TracesSettings: newDefaultTracesSettings(),
				LogsSettings:   newDefaultLogsSettings(),
				ServerHostSettings: ServerHostSettings{
					UseHostName: true,
				},
				RetrySettings:   exporterhelper.NewDefaultRetrySettings(),
				QueueSettings:   exporterhelper.NewDefaultQueueSettings(),
				TimeoutSettings: exporterhelper.NewDefaultTimeoutSettings(),
			},
			expectedError: nil,
		},
	}
}<|MERGE_RESOLUTION|>--- conflicted
+++ resolved
@@ -92,13 +92,6 @@
 					RetryMaxElapsedTime:  23 * time.Second,
 					RetryShutdownTimeout: 24 * time.Second,
 				},
-<<<<<<< HEAD
-				TracesSettings: TracesSettings{},
-				LogsSettings: LogsSettings{
-					ExportResourceInfo:           true,
-					ExportScopeInfo:              true,
-					DecomposeComplexMessageField: true,
-=======
 				TracesSettings: TracesSettings{
 					exportSettings: exportSettings{
 						ExportSeparator:            "_Y_",
@@ -116,7 +109,6 @@
 						ExportSeparator:            "_X_",
 						ExportDistinguishingSuffix: "_L_",
 					},
->>>>>>> 592374af
 				},
 				ServerHostSettings: ServerHostSettings{
 					UseHostName: false,
@@ -168,11 +160,7 @@
 		{
 			name:          "broken",
 			config:        &Config{},
-<<<<<<< HEAD
-			expectedError: fmt.Errorf("cannot get DataSetExpoter: cannot convert config: DatasetURL: ; BufferSettings: {MaxLifetime:0s GroupBy:[] RetryInitialInterval:0s RetryMaxInterval:0s RetryMaxElapsedTime:0s RetryShutdownTimeout:0s}; LogsSettings: {ExportResourceInfo:false ExportScopeInfo:false DecomposeComplexMessageField:false}; TracesSettings: {}; ServerHostSettings: {UseHostName:false ServerHost:}; RetrySettings: {Enabled:false InitialInterval:0s RandomizationFactor:0 Multiplier:0 MaxInterval:0s MaxElapsedTime:0s}; QueueSettings: {Enabled:false NumConsumers:0 QueueSize:0 StorageID:<nil>}; TimeoutSettings: {Timeout:0s}; config is not valid: api_key is required"),
-=======
 			expectedError: fmt.Errorf("cannot get DataSetExpoter: cannot convert config: DatasetURL: ; BufferSettings: {MaxLifetime:0s GroupBy:[] RetryInitialInterval:0s RetryMaxInterval:0s RetryMaxElapsedTime:0s RetryShutdownTimeout:0s}; LogsSettings: {ExportResourceInfo:false ExportResourcePrefix: ExportScopeInfo:false ExportScopePrefix: DecomposeComplexMessageField:false DecomposedComplexMessagePrefix: exportSettings:{ExportSeparator: ExportDistinguishingSuffix:}}; TracesSettings: {exportSettings:{ExportSeparator: ExportDistinguishingSuffix:}}; ServerHostSettings: {UseHostName:false ServerHost:}; RetrySettings: {Enabled:false InitialInterval:0s RandomizationFactor:0 Multiplier:0 MaxInterval:0s MaxElapsedTime:0s}; QueueSettings: {Enabled:false NumConsumers:0 QueueSize:0 StorageID:<nil>}; TimeoutSettings: {Timeout:0s}; config is not valid: api_key is required"),
->>>>>>> 592374af
 		},
 		{
 			name: "valid",
