module github.com/open-telemetry/opentelemetry-collector-contrib/exporter/clickhouseexporter

<<<<<<< HEAD
go 1.22.5
=======
go 1.22.0
>>>>>>> a4900832

require (
	github.com/ClickHouse/clickhouse-go/v2 v2.30.0
	github.com/cenkalti/backoff/v4 v4.3.0
	github.com/jmoiron/sqlx v1.4.0
	github.com/open-telemetry/opentelemetry-collector-contrib/internal/coreinternal v0.115.0
	github.com/stretchr/testify v1.10.0
	github.com/testcontainers/testcontainers-go v0.34.0
	go.opentelemetry.io/collector/component v0.115.0
	go.opentelemetry.io/collector/component/componenttest v0.115.0
	go.opentelemetry.io/collector/config/configopaque v1.21.0
	go.opentelemetry.io/collector/config/configretry v1.21.0
	go.opentelemetry.io/collector/confmap v1.21.0
	go.opentelemetry.io/collector/exporter v0.115.0
	go.opentelemetry.io/collector/exporter/exportertest v0.115.0
	go.opentelemetry.io/collector/pdata v1.21.0
	go.opentelemetry.io/collector/semconv v0.115.0
	go.uber.org/goleak v1.3.0
	go.uber.org/zap v1.27.0
)

require (
	dario.cat/mergo v1.0.0 // indirect
	github.com/Azure/go-ansiterm v0.0.0-20210617225240-d185dfc1b5a1 // indirect
	github.com/ClickHouse/ch-go v0.61.5 // indirect
	github.com/Microsoft/go-winio v0.6.2 // indirect
	github.com/andybalholm/brotli v1.1.1 // indirect
	github.com/containerd/log v0.1.0 // indirect
	github.com/containerd/platforms v0.2.1 // indirect
	github.com/cpuguy83/dockercfg v0.3.2 // indirect
	github.com/davecgh/go-spew v1.1.1 // indirect
<<<<<<< HEAD
	github.com/distribution/reference v0.5.0 // indirect
	github.com/docker/docker v26.1.4+incompatible // indirect
=======
	github.com/distribution/reference v0.6.0 // indirect
	github.com/docker/docker v27.3.1+incompatible // indirect
>>>>>>> a4900832
	github.com/docker/go-connections v0.5.0 // indirect
	github.com/docker/go-units v0.5.0 // indirect
	github.com/felixge/httpsnoop v1.0.4 // indirect
	github.com/go-faster/city v1.0.1 // indirect
	github.com/go-faster/errors v0.7.1 // indirect
	github.com/go-logr/logr v1.4.2 // indirect
	github.com/go-logr/stdr v1.2.2 // indirect
	github.com/go-ole/go-ole v1.2.6 // indirect
	github.com/go-viper/mapstructure/v2 v2.2.1 // indirect
	github.com/gogo/protobuf v1.3.2 // indirect
	github.com/google/uuid v1.6.0 // indirect
	github.com/hashicorp/go-version v1.7.0 // indirect
	github.com/json-iterator/go v1.1.12 // indirect
	github.com/klauspost/compress v1.17.9 // indirect
	github.com/knadh/koanf/maps v0.1.1 // indirect
	github.com/knadh/koanf/providers/confmap v0.1.0 // indirect
	github.com/knadh/koanf/v2 v2.1.2 // indirect
	github.com/lufia/plan9stats v0.0.0-20211012122336-39d0f177ccd0 // indirect
	github.com/magiconair/properties v1.8.7 // indirect
	github.com/mitchellh/copystructure v1.2.0 // indirect
	github.com/mitchellh/reflectwalk v1.0.2 // indirect
	github.com/moby/docker-image-spec v1.3.1 // indirect
	github.com/moby/patternmatcher v0.6.0 // indirect
	github.com/moby/sys/sequential v0.5.0 // indirect
	github.com/moby/sys/user v0.1.0 // indirect
	github.com/moby/sys/userns v0.1.0 // indirect
	github.com/moby/term v0.5.0 // indirect
	github.com/modern-go/concurrent v0.0.0-20180306012644-bacd9c7ef1dd // indirect
	github.com/modern-go/reflect2 v1.0.2 // indirect
	github.com/morikuni/aec v1.0.0 // indirect
	github.com/opencontainers/go-digest v1.0.0 // indirect
	github.com/opencontainers/image-spec v1.1.0 // indirect
	github.com/paulmach/orb v0.11.1 // indirect
	github.com/pierrec/lz4/v4 v4.1.21 // indirect
	github.com/pkg/errors v0.9.1 // indirect
	github.com/pmezard/go-difflib v1.0.0 // indirect
	github.com/power-devops/perfstat v0.0.0-20210106213030-5aafc221ea8c // indirect
	github.com/rogpeppe/go-internal v1.12.0 // indirect
	github.com/segmentio/asm v1.2.0 // indirect
	github.com/shirou/gopsutil/v3 v3.24.5 // indirect
	github.com/shoenig/go-m1cpu v0.1.6 // indirect
	github.com/shopspring/decimal v1.4.0 // indirect
	github.com/sirupsen/logrus v1.9.3 // indirect
	github.com/tklauser/go-sysconf v0.3.12 // indirect
	github.com/tklauser/numcpus v0.6.1 // indirect
	github.com/yusufpapurcu/wmi v1.2.4 // indirect
	go.opentelemetry.io/collector/config/configtelemetry v0.115.0 // indirect
	go.opentelemetry.io/collector/consumer v1.21.0 // indirect
	go.opentelemetry.io/collector/consumer/consumererror v0.115.0 // indirect
	go.opentelemetry.io/collector/consumer/consumerprofiles v0.115.0 // indirect
	go.opentelemetry.io/collector/consumer/consumertest v0.115.0 // indirect
	go.opentelemetry.io/collector/exporter/exporterprofiles v0.115.0 // indirect
	go.opentelemetry.io/collector/extension v0.115.0 // indirect
	go.opentelemetry.io/collector/extension/experimental/storage v0.115.0 // indirect
	go.opentelemetry.io/collector/featuregate v1.21.0 // indirect
	go.opentelemetry.io/collector/pdata/pprofile v0.115.0 // indirect
	go.opentelemetry.io/collector/pipeline v0.115.0 // indirect
	go.opentelemetry.io/collector/receiver v0.115.0 // indirect
	go.opentelemetry.io/collector/receiver/receiverprofiles v0.115.0 // indirect
	go.opentelemetry.io/collector/receiver/receivertest v0.115.0 // indirect
	go.opentelemetry.io/contrib/instrumentation/net/http/otelhttp v0.49.0 // indirect
	go.opentelemetry.io/otel v1.32.0 // indirect
	go.opentelemetry.io/otel/exporters/otlp/otlptrace v1.30.0 // indirect
	go.opentelemetry.io/otel/metric v1.32.0 // indirect
	go.opentelemetry.io/otel/sdk v1.32.0 // indirect
	go.opentelemetry.io/otel/sdk/metric v1.32.0 // indirect
	go.opentelemetry.io/otel/trace v1.32.0 // indirect
	go.opentelemetry.io/proto/otlp v1.3.1 // indirect
	go.uber.org/multierr v1.11.0 // indirect
<<<<<<< HEAD
	golang.org/x/crypto v0.24.0 // indirect
	golang.org/x/mod v0.17.0 // indirect
	golang.org/x/net v0.26.0 // indirect
	golang.org/x/sync v0.7.0 // indirect
	golang.org/x/sys v0.21.0 // indirect
	golang.org/x/text v0.16.0 // indirect
	golang.org/x/tools v0.21.1-0.20240508182429-e35e4ccd0d2d // indirect
	google.golang.org/genproto/googleapis/rpc v0.0.0-20240520151616-dc85e6b867a5 // indirect
	google.golang.org/grpc v1.64.1 // indirect
	google.golang.org/protobuf v1.34.2 // indirect
=======
	golang.org/x/crypto v0.28.0 // indirect
	golang.org/x/net v0.30.0 // indirect
	golang.org/x/sys v0.27.0 // indirect
	golang.org/x/text v0.19.0 // indirect
	google.golang.org/genproto/googleapis/rpc v0.0.0-20240822170219-fc7c04adadcd // indirect
	google.golang.org/grpc v1.67.1 // indirect
	google.golang.org/protobuf v1.35.2 // indirect
>>>>>>> a4900832
	gopkg.in/yaml.v3 v3.0.1 // indirect
)

replace github.com/open-telemetry/opentelemetry-collector-contrib/internal/coreinternal => ../../internal/coreinternal

retract (
	v0.76.2
	v0.76.1
	v0.65.0
)

replace github.com/open-telemetry/opentelemetry-collector-contrib/pkg/pdatautil => ../../pkg/pdatautil

replace github.com/open-telemetry/opentelemetry-collector-contrib/pkg/pdatatest => ../../pkg/pdatatest

replace github.com/open-telemetry/opentelemetry-collector-contrib/pkg/golden => ../../pkg/golden<|MERGE_RESOLUTION|>--- conflicted
+++ resolved
@@ -1,10 +1,6 @@
 module github.com/open-telemetry/opentelemetry-collector-contrib/exporter/clickhouseexporter
 
-<<<<<<< HEAD
-go 1.22.5
-=======
 go 1.22.0
->>>>>>> a4900832
 
 require (
 	github.com/ClickHouse/clickhouse-go/v2 v2.30.0
@@ -36,13 +32,8 @@
 	github.com/containerd/platforms v0.2.1 // indirect
 	github.com/cpuguy83/dockercfg v0.3.2 // indirect
 	github.com/davecgh/go-spew v1.1.1 // indirect
-<<<<<<< HEAD
-	github.com/distribution/reference v0.5.0 // indirect
-	github.com/docker/docker v26.1.4+incompatible // indirect
-=======
 	github.com/distribution/reference v0.6.0 // indirect
 	github.com/docker/docker v27.3.1+incompatible // indirect
->>>>>>> a4900832
 	github.com/docker/go-connections v0.5.0 // indirect
 	github.com/docker/go-units v0.5.0 // indirect
 	github.com/felixge/httpsnoop v1.0.4 // indirect
@@ -112,18 +103,6 @@
 	go.opentelemetry.io/otel/trace v1.32.0 // indirect
 	go.opentelemetry.io/proto/otlp v1.3.1 // indirect
 	go.uber.org/multierr v1.11.0 // indirect
-<<<<<<< HEAD
-	golang.org/x/crypto v0.24.0 // indirect
-	golang.org/x/mod v0.17.0 // indirect
-	golang.org/x/net v0.26.0 // indirect
-	golang.org/x/sync v0.7.0 // indirect
-	golang.org/x/sys v0.21.0 // indirect
-	golang.org/x/text v0.16.0 // indirect
-	golang.org/x/tools v0.21.1-0.20240508182429-e35e4ccd0d2d // indirect
-	google.golang.org/genproto/googleapis/rpc v0.0.0-20240520151616-dc85e6b867a5 // indirect
-	google.golang.org/grpc v1.64.1 // indirect
-	google.golang.org/protobuf v1.34.2 // indirect
-=======
 	golang.org/x/crypto v0.28.0 // indirect
 	golang.org/x/net v0.30.0 // indirect
 	golang.org/x/sys v0.27.0 // indirect
@@ -131,7 +110,6 @@
 	google.golang.org/genproto/googleapis/rpc v0.0.0-20240822170219-fc7c04adadcd // indirect
 	google.golang.org/grpc v1.67.1 // indirect
 	google.golang.org/protobuf v1.35.2 // indirect
->>>>>>> a4900832
 	gopkg.in/yaml.v3 v3.0.1 // indirect
 )
 
