--- conflicted
+++ resolved
@@ -15,21 +15,6 @@
 
 // Config defines configuration for Azure Data Explorer Exporter
 type Config struct {
-<<<<<<< HEAD
-	ClusterURI         string              `mapstructure:"cluster_uri"`
-	ApplicationID      string              `mapstructure:"application_id"`
-	ApplicationKey     configopaque.String `mapstructure:"application_key"`
-	TenantID           string              `mapstructure:"tenant_id"`
-	ManagedIdentityID  string              `mapstructure:"managed_identity_id"`
-	Database           string              `mapstructure:"db_name"`
-	MetricTable        string              `mapstructure:"metrics_table_name"`
-	LogTable           string              `mapstructure:"logs_table_name"`
-	TraceTable         string              `mapstructure:"traces_table_name"`
-	MetricTableMapping string              `mapstructure:"metrics_table_json_mapping"`
-	LogTableMapping    string              `mapstructure:"logs_table_json_mapping"`
-	TraceTableMapping  string              `mapstructure:"traces_table_json_mapping"`
-	IngestionType      string              `mapstructure:"ingestion_type"`
-=======
 	exporterhelper.TimeoutSettings `mapstructure:",squash"` // squash ensures fields are correctly decoded in embedded struct.
 	exporterhelper.QueueSettings   `mapstructure:"sending_queue"`
 	exporterhelper.RetrySettings   `mapstructure:"retry_on_failure"`
@@ -46,7 +31,6 @@
 	LogTableMapping                string              `mapstructure:"logs_table_json_mapping"`
 	TraceTableMapping              string              `mapstructure:"traces_table_json_mapping"`
 	IngestionType                  string              `mapstructure:"ingestion_type"`
->>>>>>> 592374af
 }
 
 // Validate checks if the exporter configuration is valid
