// Copyright The OpenTelemetry Authors
// SPDX-License-Identifier: Apache-2.0

package traces

import (
	"context"
	"fmt"
	"testing"
	"time"

	"github.com/stretchr/testify/assert"
	"github.com/stretchr/testify/require"
	"go.opentelemetry.io/otel"
	"go.opentelemetry.io/otel/codes"
	sdktrace "go.opentelemetry.io/otel/sdk/trace"
	"go.opentelemetry.io/otel/trace"
	"go.uber.org/zap"

	"github.com/open-telemetry/opentelemetry-collector-contrib/cmd/telemetrygen/internal/common"
)

const (
	telemetryAttrKeyOne   = "k1"
	telemetryAttrKeyTwo   = "k2"
	telemetryAttrValueOne = "v1"
	telemetryAttrValueTwo = "v2"
)

func TestFixedNumberOfTraces(t *testing.T) {
	// prepare
	syncer := &mockSyncer{}

	tracerProvider := sdktrace.NewTracerProvider()
	sp := sdktrace.NewSimpleSpanProcessor(syncer)
	tracerProvider.RegisterSpanProcessor(sp)
	otel.SetTracerProvider(tracerProvider)

	cfg := &Config{
		Config: common.Config{
			WorkerCount: 1,
		},
		NumTraces: 1,
	}

	// test
	require.NoError(t, Run(cfg, zap.NewNop()))

	// verify
	assert.Len(t, syncer.spans, 2) // each trace has two spans
}

func TestRateOfSpans(t *testing.T) {
	// prepare
	syncer := &mockSyncer{}

	tracerProvider := sdktrace.NewTracerProvider()
	sp := sdktrace.NewSimpleSpanProcessor(syncer)
	tracerProvider.RegisterSpanProcessor(sp)
	otel.SetTracerProvider(tracerProvider)

	cfg := &Config{
		Config: common.Config{
			Rate:          10,
			TotalDuration: time.Second / 2,
			WorkerCount:   1,
		},
	}

	// sanity check
	require.Len(t, syncer.spans, 0)

	// test
	require.NoError(t, Run(cfg, zap.NewNop()))

	// verify
	// the minimum acceptable number of spans for the rate of 10/sec for half a second
	assert.True(t, len(syncer.spans) >= 6, "there should have been more than 6 spans, had %d", len(syncer.spans))
	// the maximum acceptable number of spans for the rate of 10/sec for half a second
	assert.True(t, len(syncer.spans) <= 20, "there should have been less than 20 spans, had %d", len(syncer.spans))
}

func TestUnthrottled(t *testing.T) {
	// prepare
	syncer := &mockSyncer{}

	tracerProvider := sdktrace.NewTracerProvider()
	sp := sdktrace.NewSimpleSpanProcessor(syncer)
	tracerProvider.RegisterSpanProcessor(sp)
	otel.SetTracerProvider(tracerProvider)

	cfg := &Config{
		Config: common.Config{
			TotalDuration: 50 * time.Millisecond,
			WorkerCount:   1,
		},
	}

	// sanity check
	require.Len(t, syncer.spans, 0)

	// test
	require.NoError(t, Run(cfg, zap.NewNop()))

	// verify
	// the minimum acceptable number of spans -- the real number should be > 10k, but CI env might be slower
	assert.True(t, len(syncer.spans) > 100, "there should have been more than 100 spans, had %d", len(syncer.spans))
}

func TestSpanKind(t *testing.T) {
	// prepare
	syncer := &mockSyncer{}

	tracerProvider := sdktrace.NewTracerProvider()
	sp := sdktrace.NewSimpleSpanProcessor(syncer)
	tracerProvider.RegisterSpanProcessor(sp)
	otel.SetTracerProvider(tracerProvider)

	cfg := &Config{
		Config: common.Config{
			WorkerCount: 1,
		},
		NumTraces: 1,
	}

	// test
	require.NoError(t, Run(cfg, zap.NewNop()))

	// verify that the default Span Kind is being overridden
	for _, span := range syncer.spans {
		assert.NotEqual(t, span.SpanKind(), trace.SpanKindInternal)
	}
}

func TestSpanStatuses(t *testing.T) {
	tests := []struct {
		inputStatus string
		spanStatus  codes.Code
		validInput  bool
	}{
<<<<<<< HEAD
		{inputStatus: `"Unset"`, spanStatus: codes.Unset, validInput: true},
		{inputStatus: `"Error"`, spanStatus: codes.Error, validInput: true},
		{inputStatus: `"Ok"`, spanStatus: codes.Ok, validInput: true},
		{inputStatus: `0`, spanStatus: codes.Unset, validInput: true},
		{inputStatus: `1`, spanStatus: codes.Error, validInput: true},
		{inputStatus: `2`, spanStatus: codes.Ok, validInput: true},
		{inputStatus: `"Foo"`, spanStatus: codes.Unset, validInput: false},
		{inputStatus: `"UNSET"`, spanStatus: codes.Unset, validInput: false},
		{inputStatus: `-1`, spanStatus: codes.Unset, validInput: false},
		{inputStatus: `3`, spanStatus: codes.Unset, validInput: false},
	}

	for _, tt := range tests {
		syncer := &mockSyncer{}

		tracerProvider := sdktrace.NewTracerProvider()
		sp := sdktrace.NewSimpleSpanProcessor(syncer)
		tracerProvider.RegisterSpanProcessor(sp)
		otel.SetTracerProvider(tracerProvider)

		cfg := &Config{
			Config: common.Config{
				WorkerCount: 1,
			},
			NumTraces:  1,
			StatusCode: tt.inputStatus,
		}

		// test the program given input, including erroneous inputs
		if tt.validInput {
			require.NoError(t, Run(cfg, zap.NewNop()))
			// verify that the default the span status is set as expected
			for _, span := range syncer.spans {
				assert.Equal(t, span.Status().Code, tt.spanStatus, fmt.Sprintf("span status: %v and expected status %v", span.Status().Code, tt.spanStatus))
			}
		} else {
			require.Error(t, Run(cfg, zap.NewNop()))
		}
	}

=======
		{inputStatus: `Unset`, spanStatus: codes.Unset, validInput: true},
		{inputStatus: `Error`, spanStatus: codes.Error, validInput: true},
		{inputStatus: `Ok`, spanStatus: codes.Ok, validInput: true},
		{inputStatus: `unset`, spanStatus: codes.Unset, validInput: true},
		{inputStatus: `error`, spanStatus: codes.Error, validInput: true},
		{inputStatus: `ok`, spanStatus: codes.Ok, validInput: true},
		{inputStatus: `UNSET`, spanStatus: codes.Unset, validInput: true},
		{inputStatus: `ERROR`, spanStatus: codes.Error, validInput: true},
		{inputStatus: `OK`, spanStatus: codes.Ok, validInput: true},
		{inputStatus: `0`, spanStatus: codes.Unset, validInput: true},
		{inputStatus: `1`, spanStatus: codes.Error, validInput: true},
		{inputStatus: `2`, spanStatus: codes.Ok, validInput: true},
		{inputStatus: `Foo`, spanStatus: codes.Unset, validInput: false},
		{inputStatus: `-1`, spanStatus: codes.Unset, validInput: false},
		{inputStatus: `3`, spanStatus: codes.Unset, validInput: false},
		{inputStatus: `Err`, spanStatus: codes.Unset, validInput: false},
	}

	for _, tt := range tests {
		t.Run(fmt.Sprintf("inputStatus=%s", tt.inputStatus), func(t *testing.T) {
			syncer := &mockSyncer{}

			tracerProvider := sdktrace.NewTracerProvider()
			sp := sdktrace.NewSimpleSpanProcessor(syncer)
			tracerProvider.RegisterSpanProcessor(sp)
			otel.SetTracerProvider(tracerProvider)

			cfg := &Config{
				Config: common.Config{
					WorkerCount: 1,
				},
				NumTraces:  1,
				StatusCode: tt.inputStatus,
			}

			// test the program given input, including erroneous inputs
			if tt.validInput {
				require.NoError(t, Run(cfg, zap.NewNop()))
				// verify that the default the span status is set as expected
				for _, span := range syncer.spans {
					assert.Equal(t, span.Status().Code, tt.spanStatus, fmt.Sprintf("span status: %v and expected status %v", span.Status().Code, tt.spanStatus))
				}
			} else {
				require.Error(t, Run(cfg, zap.NewNop()))
			}
		})
	}
}

func TestSpansWithNoAttrs(t *testing.T) {
	// prepare
	syncer := &mockSyncer{}

	tracerProvider := sdktrace.NewTracerProvider()
	sp := sdktrace.NewSimpleSpanProcessor(syncer)
	tracerProvider.RegisterSpanProcessor(sp)
	otel.SetTracerProvider(tracerProvider)

	cfg := configWithNoAttributes(2, "")

	// test
	require.NoError(t, Run(cfg, zap.NewNop()))

	// verify
	assert.Len(t, syncer.spans, 4) // each trace has two spans
	for _, span := range syncer.spans {
		attributes := span.Attributes()
		assert.Equal(t, 2, len(attributes), "it shouldn't have more than 2 fixed attributes")
	}
}

func TestSpansWithOneAttrs(t *testing.T) {
	// prepare
	syncer := &mockSyncer{}

	tracerProvider := sdktrace.NewTracerProvider()
	sp := sdktrace.NewSimpleSpanProcessor(syncer)
	tracerProvider.RegisterSpanProcessor(sp)
	otel.SetTracerProvider(tracerProvider)

	cfg := configWithOneAttribute(2, "")

	// test
	require.NoError(t, Run(cfg, zap.NewNop()))

	// verify
	assert.Len(t, syncer.spans, 4) // each trace has two spans
	for _, span := range syncer.spans {
		attributes := span.Attributes()
		assert.Equal(t, 3, len(attributes), "it should have more than 3 attributes")
	}
}

func TestSpansWithMultipleAttrs(t *testing.T) {
	// prepare
	syncer := &mockSyncer{}

	tracerProvider := sdktrace.NewTracerProvider()
	sp := sdktrace.NewSimpleSpanProcessor(syncer)
	tracerProvider.RegisterSpanProcessor(sp)
	otel.SetTracerProvider(tracerProvider)

	cfg := configWithMultipleAttributes(2, "")

	// test
	require.NoError(t, Run(cfg, zap.NewNop()))

	// verify
	assert.Len(t, syncer.spans, 4) // each trace has two spans
	for _, span := range syncer.spans {
		attributes := span.Attributes()
		assert.Equal(t, 4, len(attributes), "it should have more than 4 attributes")
	}
>>>>>>> 592374af
}

var _ sdktrace.SpanExporter = (*mockSyncer)(nil)

type mockSyncer struct {
	spans []sdktrace.ReadOnlySpan
}

func (m *mockSyncer) ExportSpans(_ context.Context, spanData []sdktrace.ReadOnlySpan) error {
	m.spans = append(m.spans, spanData...)
	return nil
}

func (m *mockSyncer) Shutdown(context.Context) error {
	panic("implement me")
}

func (m *mockSyncer) Reset() {
	m.spans = []sdktrace.ReadOnlySpan{}
}

func configWithNoAttributes(qty int, statusCode string) *Config {
	return &Config{
		Config: common.Config{
			WorkerCount:         1,
			TelemetryAttributes: nil,
		},
		NumTraces:  qty,
		StatusCode: statusCode,
	}
}

func configWithOneAttribute(qty int, statusCode string) *Config {
	return &Config{
		Config: common.Config{
			WorkerCount:         1,
			TelemetryAttributes: common.KeyValue{telemetryAttrKeyOne: telemetryAttrValueOne},
		},
		NumTraces:  qty,
		StatusCode: statusCode,
	}
}

func configWithMultipleAttributes(qty int, statusCode string) *Config {
	kvs := common.KeyValue{telemetryAttrKeyOne: telemetryAttrValueOne, telemetryAttrKeyTwo: telemetryAttrValueTwo}
	return &Config{
		Config: common.Config{
			WorkerCount:         1,
			TelemetryAttributes: kvs,
		},
		NumTraces:  qty,
		StatusCode: statusCode,
	}

}<|MERGE_RESOLUTION|>--- conflicted
+++ resolved
@@ -138,48 +138,6 @@
 		spanStatus  codes.Code
 		validInput  bool
 	}{
-<<<<<<< HEAD
-		{inputStatus: `"Unset"`, spanStatus: codes.Unset, validInput: true},
-		{inputStatus: `"Error"`, spanStatus: codes.Error, validInput: true},
-		{inputStatus: `"Ok"`, spanStatus: codes.Ok, validInput: true},
-		{inputStatus: `0`, spanStatus: codes.Unset, validInput: true},
-		{inputStatus: `1`, spanStatus: codes.Error, validInput: true},
-		{inputStatus: `2`, spanStatus: codes.Ok, validInput: true},
-		{inputStatus: `"Foo"`, spanStatus: codes.Unset, validInput: false},
-		{inputStatus: `"UNSET"`, spanStatus: codes.Unset, validInput: false},
-		{inputStatus: `-1`, spanStatus: codes.Unset, validInput: false},
-		{inputStatus: `3`, spanStatus: codes.Unset, validInput: false},
-	}
-
-	for _, tt := range tests {
-		syncer := &mockSyncer{}
-
-		tracerProvider := sdktrace.NewTracerProvider()
-		sp := sdktrace.NewSimpleSpanProcessor(syncer)
-		tracerProvider.RegisterSpanProcessor(sp)
-		otel.SetTracerProvider(tracerProvider)
-
-		cfg := &Config{
-			Config: common.Config{
-				WorkerCount: 1,
-			},
-			NumTraces:  1,
-			StatusCode: tt.inputStatus,
-		}
-
-		// test the program given input, including erroneous inputs
-		if tt.validInput {
-			require.NoError(t, Run(cfg, zap.NewNop()))
-			// verify that the default the span status is set as expected
-			for _, span := range syncer.spans {
-				assert.Equal(t, span.Status().Code, tt.spanStatus, fmt.Sprintf("span status: %v and expected status %v", span.Status().Code, tt.spanStatus))
-			}
-		} else {
-			require.Error(t, Run(cfg, zap.NewNop()))
-		}
-	}
-
-=======
 		{inputStatus: `Unset`, spanStatus: codes.Unset, validInput: true},
 		{inputStatus: `Error`, spanStatus: codes.Error, validInput: true},
 		{inputStatus: `Ok`, spanStatus: codes.Ok, validInput: true},
@@ -293,7 +251,6 @@
 		attributes := span.Attributes()
 		assert.Equal(t, 4, len(attributes), "it should have more than 4 attributes")
 	}
->>>>>>> 592374af
 }
 
 var _ sdktrace.SpanExporter = (*mockSyncer)(nil)
