--- conflicted
+++ resolved
@@ -32,31 +32,6 @@
 		return err
 	}
 
-<<<<<<< HEAD
-	grpcExpOpt := []otlptracegrpc.Option{
-		otlptracegrpc.WithEndpoint(cfg.Endpoint),
-		otlptracegrpc.WithDialOption(
-			grpc.WithBlock(),
-		),
-	}
-
-	httpExpOpt := []otlptracehttp.Option{
-		otlptracehttp.WithEndpoint(cfg.Endpoint),
-		otlptracehttp.WithURLPath(cfg.HTTPPath),
-	}
-
-	if cfg.Insecure {
-		grpcExpOpt = append(grpcExpOpt, otlptracegrpc.WithInsecure())
-		httpExpOpt = append(httpExpOpt, otlptracehttp.WithInsecure())
-	}
-
-	if len(cfg.Headers) > 0 {
-		grpcExpOpt = append(grpcExpOpt, otlptracegrpc.WithHeaders(cfg.Headers))
-		httpExpOpt = append(httpExpOpt, otlptracehttp.WithHeaders(cfg.Headers))
-	}
-
-=======
->>>>>>> 592374af
 	var exp *otlptrace.Exporter
 	if cfg.UseHTTP {
 		logger.Info("starting HTTP exporter")
@@ -126,15 +101,6 @@
 	}
 
 	var statusCode codes.Code
-<<<<<<< HEAD
-	if c.StatusCode == "" {
-		statusCode = codes.Unset
-	} else {
-		if err := statusCode.UnmarshalJSON([]byte(c.StatusCode)); err != nil {
-			return fmt.Errorf("expected `status-code` to be one of (Unset, Error, Ok) or (0, 1, 2), got %q instead", c.StatusCode)
-		}
-	}
-=======
 
 	switch strings.ToLower(c.StatusCode) {
 	case "0", "unset", "":
@@ -147,7 +113,6 @@
 		return fmt.Errorf("expected `status-code` to be one of (Unset, Error, Ok) or (0, 1, 2), got %q instead", c.StatusCode)
 	}
 
->>>>>>> 592374af
 	wg := sync.WaitGroup{}
 
 	running := &atomic.Bool{}
