// Copyright The OpenTelemetry Authors
// SPDX-License-Identifier: Apache-2.0

package ottlfuncs

import (
	"context"
	"testing"

	"github.com/stretchr/testify/assert"
	"go.opentelemetry.io/collector/pdata/pcommon"

	"github.com/open-telemetry/opentelemetry-collector-contrib/pkg/ottl"
)

func Test_MergeMaps(t *testing.T) {

	input := pcommon.NewMap()
	input.PutStr("attr1", "value1")

	targetGetter := &ottl.StandardPMapGetter[pcommon.Map]{
<<<<<<< HEAD
		Getter: func(ctx context.Context, tCtx pcommon.Map) (interface{}, error) {
=======
		Getter: func(ctx context.Context, tCtx pcommon.Map) (any, error) {
>>>>>>> 592374af
			return tCtx, nil
		},
	}

	tests := []struct {
		name     string
		source   ottl.PMapGetter[pcommon.Map]
		strategy string
		want     func(pcommon.Map)
	}{
		{
			name: "Upsert no conflicting keys",
			source: ottl.StandardPMapGetter[pcommon.Map]{
<<<<<<< HEAD
				Getter: func(ctx context.Context, _ pcommon.Map) (interface{}, error) {
=======
				Getter: func(ctx context.Context, _ pcommon.Map) (any, error) {
>>>>>>> 592374af
					m := pcommon.NewMap()
					m.PutStr("attr2", "value2")
					return m, nil
				},
			},
			strategy: UPSERT,
			want: func(expectedValue pcommon.Map) {
				expectedValue.PutStr("attr1", "value1")
				expectedValue.PutStr("attr2", "value2")
			},
		},
		{
			name: "Upsert conflicting key",
			source: ottl.StandardPMapGetter[pcommon.Map]{
<<<<<<< HEAD
				Getter: func(ctx context.Context, _ pcommon.Map) (interface{}, error) {
=======
				Getter: func(ctx context.Context, _ pcommon.Map) (any, error) {
>>>>>>> 592374af
					m := pcommon.NewMap()
					m.PutStr("attr1", "value3")
					m.PutStr("attr2", "value2")
					return m, nil
				},
			},
			strategy: UPSERT,
			want: func(expectedValue pcommon.Map) {
				expectedValue.PutStr("attr1", "value3")
				expectedValue.PutStr("attr2", "value2")
			},
		},
		{
			name: "Insert no conflicting keys",
			source: ottl.StandardPMapGetter[pcommon.Map]{
<<<<<<< HEAD
				Getter: func(ctx context.Context, _ pcommon.Map) (interface{}, error) {
=======
				Getter: func(ctx context.Context, _ pcommon.Map) (any, error) {
>>>>>>> 592374af
					m := pcommon.NewMap()
					m.PutStr("attr2", "value2")
					return m, nil
				},
			},
			strategy: INSERT,
			want: func(expectedValue pcommon.Map) {
				expectedValue.PutStr("attr1", "value1")
				expectedValue.PutStr("attr2", "value2")
			},
		},
		{
			name: "Insert conflicting key",
			source: ottl.StandardPMapGetter[pcommon.Map]{
<<<<<<< HEAD
				Getter: func(ctx context.Context, _ pcommon.Map) (interface{}, error) {
=======
				Getter: func(ctx context.Context, _ pcommon.Map) (any, error) {
>>>>>>> 592374af
					m := pcommon.NewMap()
					m.PutStr("attr1", "value3")
					m.PutStr("attr2", "value2")
					return m, nil
				},
			},
			strategy: INSERT,
			want: func(expectedValue pcommon.Map) {
				expectedValue.PutStr("attr1", "value1")
				expectedValue.PutStr("attr2", "value2")
			},
		},
		{
			name: "Update no conflicting keys",
			source: ottl.StandardPMapGetter[pcommon.Map]{
<<<<<<< HEAD
				Getter: func(ctx context.Context, _ pcommon.Map) (interface{}, error) {
=======
				Getter: func(ctx context.Context, _ pcommon.Map) (any, error) {
>>>>>>> 592374af
					m := pcommon.NewMap()
					m.PutStr("attr2", "value2")
					return m, nil
				},
			},
			strategy: UPDATE,
			want: func(expectedValue pcommon.Map) {
				expectedValue.PutStr("attr1", "value1")
			},
		},
		{
			name: "Update conflicting key",
			source: ottl.StandardPMapGetter[pcommon.Map]{
<<<<<<< HEAD
				Getter: func(ctx context.Context, _ pcommon.Map) (interface{}, error) {
=======
				Getter: func(ctx context.Context, _ pcommon.Map) (any, error) {
>>>>>>> 592374af
					m := pcommon.NewMap()
					m.PutStr("attr1", "value3")
					return m, nil
				},
			},
			strategy: UPDATE,
			want: func(expectedValue pcommon.Map) {
				expectedValue.PutStr("attr1", "value3")
			},
		},
	}
	for _, tt := range tests {
		t.Run(tt.name, func(t *testing.T) {
			scenarioMap := pcommon.NewMap()
			input.CopyTo(scenarioMap)

			exprFunc, err := mergeMaps[pcommon.Map](targetGetter, tt.source, tt.strategy)
			assert.NoError(t, err)

			result, err := exprFunc(context.Background(), scenarioMap)
			assert.NoError(t, err)
			assert.Nil(t, result)

			expected := pcommon.NewMap()
			tt.want(expected)

			assert.Equal(t, expected, scenarioMap)
		})
	}
}

func Test_MergeMaps_bad_target(t *testing.T) {
<<<<<<< HEAD
	input := &ottl.StandardPMapGetter[interface{}]{
		Getter: func(ctx context.Context, tCtx interface{}) (interface{}, error) {
			return tCtx, nil
		},
	}
	target := &ottl.StandardPMapGetter[interface{}]{
		Getter: func(ctx context.Context, tCtx interface{}) (interface{}, error) {
=======
	input := &ottl.StandardPMapGetter[any]{
		Getter: func(ctx context.Context, tCtx any) (any, error) {
			return tCtx, nil
		},
	}
	target := &ottl.StandardPMapGetter[any]{
		Getter: func(ctx context.Context, tCtx any) (any, error) {
>>>>>>> 592374af
			return 1, nil
		},
	}

	exprFunc, err := mergeMaps[any](target, input, "insert")
	assert.NoError(t, err)
	_, err = exprFunc(nil, input)
	assert.Error(t, err)
}

func Test_MergeMaps_bad_input(t *testing.T) {
<<<<<<< HEAD
	input := &ottl.StandardPMapGetter[interface{}]{
		Getter: func(ctx context.Context, tCtx interface{}) (interface{}, error) {
			return 1, nil
		},
	}
	target := &ottl.StandardPMapGetter[interface{}]{
		Getter: func(ctx context.Context, tCtx interface{}) (interface{}, error) {
=======
	input := &ottl.StandardPMapGetter[any]{
		Getter: func(ctx context.Context, tCtx any) (any, error) {
			return 1, nil
		},
	}
	target := &ottl.StandardPMapGetter[any]{
		Getter: func(ctx context.Context, tCtx any) (any, error) {
>>>>>>> 592374af
			return tCtx, nil
		},
	}

	exprFunc, err := mergeMaps[any](target, input, "insert")
	assert.NoError(t, err)
	_, err = exprFunc(nil, input)
	assert.Error(t, err)
}<|MERGE_RESOLUTION|>--- conflicted
+++ resolved
@@ -19,11 +19,7 @@
 	input.PutStr("attr1", "value1")
 
 	targetGetter := &ottl.StandardPMapGetter[pcommon.Map]{
-<<<<<<< HEAD
-		Getter: func(ctx context.Context, tCtx pcommon.Map) (interface{}, error) {
-=======
 		Getter: func(ctx context.Context, tCtx pcommon.Map) (any, error) {
->>>>>>> 592374af
 			return tCtx, nil
 		},
 	}
@@ -37,11 +33,7 @@
 		{
 			name: "Upsert no conflicting keys",
 			source: ottl.StandardPMapGetter[pcommon.Map]{
-<<<<<<< HEAD
-				Getter: func(ctx context.Context, _ pcommon.Map) (interface{}, error) {
-=======
 				Getter: func(ctx context.Context, _ pcommon.Map) (any, error) {
->>>>>>> 592374af
 					m := pcommon.NewMap()
 					m.PutStr("attr2", "value2")
 					return m, nil
@@ -56,11 +48,7 @@
 		{
 			name: "Upsert conflicting key",
 			source: ottl.StandardPMapGetter[pcommon.Map]{
-<<<<<<< HEAD
-				Getter: func(ctx context.Context, _ pcommon.Map) (interface{}, error) {
-=======
 				Getter: func(ctx context.Context, _ pcommon.Map) (any, error) {
->>>>>>> 592374af
 					m := pcommon.NewMap()
 					m.PutStr("attr1", "value3")
 					m.PutStr("attr2", "value2")
@@ -76,11 +64,7 @@
 		{
 			name: "Insert no conflicting keys",
 			source: ottl.StandardPMapGetter[pcommon.Map]{
-<<<<<<< HEAD
-				Getter: func(ctx context.Context, _ pcommon.Map) (interface{}, error) {
-=======
 				Getter: func(ctx context.Context, _ pcommon.Map) (any, error) {
->>>>>>> 592374af
 					m := pcommon.NewMap()
 					m.PutStr("attr2", "value2")
 					return m, nil
@@ -95,11 +79,7 @@
 		{
 			name: "Insert conflicting key",
 			source: ottl.StandardPMapGetter[pcommon.Map]{
-<<<<<<< HEAD
-				Getter: func(ctx context.Context, _ pcommon.Map) (interface{}, error) {
-=======
 				Getter: func(ctx context.Context, _ pcommon.Map) (any, error) {
->>>>>>> 592374af
 					m := pcommon.NewMap()
 					m.PutStr("attr1", "value3")
 					m.PutStr("attr2", "value2")
@@ -115,11 +95,7 @@
 		{
 			name: "Update no conflicting keys",
 			source: ottl.StandardPMapGetter[pcommon.Map]{
-<<<<<<< HEAD
-				Getter: func(ctx context.Context, _ pcommon.Map) (interface{}, error) {
-=======
 				Getter: func(ctx context.Context, _ pcommon.Map) (any, error) {
->>>>>>> 592374af
 					m := pcommon.NewMap()
 					m.PutStr("attr2", "value2")
 					return m, nil
@@ -133,11 +109,7 @@
 		{
 			name: "Update conflicting key",
 			source: ottl.StandardPMapGetter[pcommon.Map]{
-<<<<<<< HEAD
-				Getter: func(ctx context.Context, _ pcommon.Map) (interface{}, error) {
-=======
 				Getter: func(ctx context.Context, _ pcommon.Map) (any, error) {
->>>>>>> 592374af
 					m := pcommon.NewMap()
 					m.PutStr("attr1", "value3")
 					return m, nil
@@ -170,15 +142,6 @@
 }
 
 func Test_MergeMaps_bad_target(t *testing.T) {
-<<<<<<< HEAD
-	input := &ottl.StandardPMapGetter[interface{}]{
-		Getter: func(ctx context.Context, tCtx interface{}) (interface{}, error) {
-			return tCtx, nil
-		},
-	}
-	target := &ottl.StandardPMapGetter[interface{}]{
-		Getter: func(ctx context.Context, tCtx interface{}) (interface{}, error) {
-=======
 	input := &ottl.StandardPMapGetter[any]{
 		Getter: func(ctx context.Context, tCtx any) (any, error) {
 			return tCtx, nil
@@ -186,7 +149,6 @@
 	}
 	target := &ottl.StandardPMapGetter[any]{
 		Getter: func(ctx context.Context, tCtx any) (any, error) {
->>>>>>> 592374af
 			return 1, nil
 		},
 	}
@@ -198,15 +160,6 @@
 }
 
 func Test_MergeMaps_bad_input(t *testing.T) {
-<<<<<<< HEAD
-	input := &ottl.StandardPMapGetter[interface{}]{
-		Getter: func(ctx context.Context, tCtx interface{}) (interface{}, error) {
-			return 1, nil
-		},
-	}
-	target := &ottl.StandardPMapGetter[interface{}]{
-		Getter: func(ctx context.Context, tCtx interface{}) (interface{}, error) {
-=======
 	input := &ottl.StandardPMapGetter[any]{
 		Getter: func(ctx context.Context, tCtx any) (any, error) {
 			return 1, nil
@@ -214,7 +167,6 @@
 	}
 	target := &ottl.StandardPMapGetter[any]{
 		Getter: func(ctx context.Context, tCtx any) (any, error) {
->>>>>>> 592374af
 			return tCtx, nil
 		},
 	}
