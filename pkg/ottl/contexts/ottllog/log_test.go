--- conflicted
+++ resolved
@@ -44,13 +44,8 @@
 	newBodySlice := pcommon.NewSlice()
 	newBodySlice.AppendEmpty().SetStr("data")
 
-<<<<<<< HEAD
-	newMap := make(map[string]interface{})
-	newMap2 := make(map[string]interface{})
-=======
 	newMap := make(map[string]any)
 	newMap2 := make(map[string]any)
->>>>>>> 592374af
 	newMap2["k1"] = "string"
 	newMap["k2"] = newMap2
 
