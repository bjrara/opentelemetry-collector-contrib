--- conflicted
+++ resolved
@@ -1,10 +1,6 @@
 module github.com/open-telemetry/opentelemetry-collector-contrib/pkg/sampling
 
-<<<<<<< HEAD
-go 1.22.5
-=======
 go 1.22.0
->>>>>>> a4900832
 
 require (
 	github.com/stretchr/testify v1.10.0
@@ -17,20 +13,11 @@
 	github.com/gogo/protobuf v1.3.2 // indirect
 	github.com/kr/text v0.2.0 // indirect
 	github.com/pmezard/go-difflib v1.0.0 // indirect
-<<<<<<< HEAD
-	golang.org/x/net v0.26.0 // indirect
-	golang.org/x/sys v0.21.0 // indirect
-	golang.org/x/text v0.16.0 // indirect
-	google.golang.org/genproto/googleapis/rpc v0.0.0-20240318140521-94a12d6c2237 // indirect
-	google.golang.org/grpc v1.64.1 // indirect
-	google.golang.org/protobuf v1.34.2 // indirect
-=======
 	golang.org/x/net v0.28.0 // indirect
 	golang.org/x/sys v0.24.0 // indirect
 	golang.org/x/text v0.17.0 // indirect
 	google.golang.org/genproto/googleapis/rpc v0.0.0-20240814211410-ddb44dafa142 // indirect
 	google.golang.org/grpc v1.67.1 // indirect
 	google.golang.org/protobuf v1.35.2 // indirect
->>>>>>> a4900832
 	gopkg.in/yaml.v3 v3.0.1 // indirect
 )