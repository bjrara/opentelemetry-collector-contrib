// Copyright The OpenTelemetry Authors
// SPDX-License-Identifier: Apache-2.0

package udp // import "github.com/open-telemetry/opentelemetry-collector-contrib/pkg/stanza/operator/input/udp"

import (
	"bufio"
	"bytes"
	"context"
	"fmt"
	"net"
	"strconv"
	"sync"

	"go.uber.org/zap"
	"golang.org/x/text/encoding"

	"github.com/open-telemetry/opentelemetry-collector-contrib/pkg/stanza/decode"
	"github.com/open-telemetry/opentelemetry-collector-contrib/pkg/stanza/operator"
	"github.com/open-telemetry/opentelemetry-collector-contrib/pkg/stanza/operator/helper"
<<<<<<< HEAD
	"github.com/open-telemetry/opentelemetry-collector-contrib/pkg/stanza/tokenize"
=======
	"github.com/open-telemetry/opentelemetry-collector-contrib/pkg/stanza/split"
>>>>>>> 592374af
	"github.com/open-telemetry/opentelemetry-collector-contrib/pkg/stanza/trim"
)

const (
	operatorType = "udp_input"

	// Maximum UDP packet size
	MaxUDPSize = 64 * 1024

	defaultReaders        = 1
	defaultProcessors     = 1
	defaultMaxQueueLength = 100
)

func init() {
	operator.Register(operatorType, func() operator.Builder { return NewConfig() })
}

// NewConfig creates a new UDP input config with default values
func NewConfig() *Config {
	return NewConfigWithID(operatorType)
}

// NewConfigWithID creates a new UDP input config with default values
func NewConfigWithID(operatorID string) *Config {
	return &Config{
		InputConfig: helper.NewInputConfig(operatorID, operatorType),
		BaseConfig: BaseConfig{
			Encoding:        "utf-8",
			OneLogPerPacket: false,
<<<<<<< HEAD
			Multiline: tokenize.MultilineConfig{
				LineStartPattern: "",
				LineEndPattern:   ".^", // Use never matching regex to not split data by default
=======
			SplitConfig: split.Config{
				LineEndPattern: ".^", // Use never matching regex to not split data by default
>>>>>>> 592374af
			},
		},
	}
}

// Config is the configuration of a udp input operator.
type Config struct {
	helper.InputConfig `mapstructure:",squash"`
	BaseConfig         `mapstructure:",squash"`
}

type AsyncConfig struct {
	Readers        int `mapstructure:"readers,omitempty"`
	Processors     int `mapstructure:"processors,omitempty"`
	MaxQueueLength int `mapstructure:"max_queue_length,omitempty"`
}

// BaseConfig is the details configuration of a udp input operator.
type BaseConfig struct {
<<<<<<< HEAD
	ListenAddress   string                   `mapstructure:"listen_address,omitempty"`
	OneLogPerPacket bool                     `mapstructure:"one_log_per_packet,omitempty"`
	AddAttributes   bool                     `mapstructure:"add_attributes,omitempty"`
	Encoding        string                   `mapstructure:"encoding,omitempty"`
	Multiline       tokenize.MultilineConfig `mapstructure:"multiline,omitempty"`
	TrimConfig      trim.Config              `mapstructure:",squash"`
=======
	ListenAddress   string       `mapstructure:"listen_address,omitempty"`
	OneLogPerPacket bool         `mapstructure:"one_log_per_packet,omitempty"`
	AddAttributes   bool         `mapstructure:"add_attributes,omitempty"`
	Encoding        string       `mapstructure:"encoding,omitempty"`
	SplitConfig     split.Config `mapstructure:"multiline,omitempty"`
	TrimConfig      trim.Config  `mapstructure:",squash"`
	AsyncConfig     *AsyncConfig `mapstructure:"async,omitempty"`
>>>>>>> 592374af
}

// Build will build a udp input operator.
func (c Config) Build(logger *zap.SugaredLogger) (operator.Operator, error) {
	inputOperator, err := c.InputConfig.Build(logger)
	if err != nil {
		return nil, err
	}

	if c.ListenAddress == "" {
		return nil, fmt.Errorf("missing required parameter 'listen_address'")
	}

	address, err := net.ResolveUDPAddr("udp", c.ListenAddress)
	if err != nil {
		return nil, fmt.Errorf("failed to resolve listen_address: %w", err)
	}

	enc, err := decode.LookupEncoding(c.Encoding)
	if err != nil {
		return nil, err
	}

<<<<<<< HEAD
	// Build multiline
	trimFunc := c.TrimConfig.Func()
	splitFunc, err := c.Multiline.Build(enc, true, MaxUDPSize, trimFunc)
=======
	// Build split func
	splitFunc, err := c.SplitConfig.Func(enc, true, MaxUDPSize)
>>>>>>> 592374af
	if err != nil {
		return nil, err
	}
	splitFunc = trim.WithFunc(splitFunc, c.TrimConfig.Func())

	var resolver *helper.IPResolver
	if c.AddAttributes {
		resolver = helper.NewIPResolver()
	}

	if c.AsyncConfig != nil {
		if c.AsyncConfig.Readers <= 0 {
			c.AsyncConfig.Readers = defaultReaders
		}
		if c.AsyncConfig.Processors <= 0 {
			c.AsyncConfig.Processors = defaultProcessors
		}
		if c.AsyncConfig.MaxQueueLength <= 0 {
			c.AsyncConfig.MaxQueueLength = defaultMaxQueueLength
		}
	}

	udpInput := &Input{
		InputOperator:   inputOperator,
		address:         address,
		buffer:          make([]byte, MaxUDPSize),
		addAttributes:   c.AddAttributes,
		encoding:        enc,
		splitFunc:       splitFunc,
		resolver:        resolver,
		OneLogPerPacket: c.OneLogPerPacket,
<<<<<<< HEAD
=======
		AsyncConfig:     c.AsyncConfig,
	}

	if c.AsyncConfig != nil {
		udpInput.messageQueue = make(chan messageAndAddress, c.AsyncConfig.MaxQueueLength)
		udpInput.readBufferPool = sync.Pool{
			New: func() any {
				buffer := make([]byte, MaxUDPSize)
				return &buffer
			},
		}
>>>>>>> 592374af
	}
	return udpInput, nil
}

// Input is an operator that listens to a socket for log entries.
type Input struct {
	buffer []byte
	helper.InputOperator
	address         *net.UDPAddr
	addAttributes   bool
	OneLogPerPacket bool
<<<<<<< HEAD
=======
	AsyncConfig     *AsyncConfig
>>>>>>> 592374af

	connection net.PacketConn
	cancel     context.CancelFunc
	wg         sync.WaitGroup

	encoding  encoding.Encoding
	splitFunc bufio.SplitFunc
	resolver  *helper.IPResolver

	messageQueue   chan messageAndAddress
	readBufferPool sync.Pool
	stopOnce       sync.Once
}

type messageAndAddress struct {
	Message       *[]byte
	RemoteAddr    net.Addr
	MessageLength int
}

// Start will start listening for messages on a socket.
func (u *Input) Start(_ operator.Persister) error {
	ctx, cancel := context.WithCancel(context.Background())
	u.cancel = cancel

	conn, err := net.ListenUDP("udp", u.address)
	if err != nil {
		return fmt.Errorf("failed to open connection: %w", err)
	}
	u.connection = conn

	u.goHandleMessages(ctx)
	return nil
}

// goHandleMessages will handle messages from a udp connection.
func (u *Input) goHandleMessages(ctx context.Context) {
<<<<<<< HEAD
	u.wg.Add(1)

	go func() {
		defer u.wg.Done()

		dec := decode.New(u.encoding)
		buf := make([]byte, 0, MaxUDPSize)
		for {
			message, remoteAddr, err := u.readMessage()
			if err != nil {
				select {
				case <-ctx.Done():
					return
				default:
					u.Errorw("Failed reading messages", zap.Error(err))
				}
				break
			}

			if u.OneLogPerPacket {
				log := truncateMaxLog(message)
				u.handleMessage(ctx, remoteAddr, dec, log)
				continue
			}

			scanner := bufio.NewScanner(bytes.NewReader(message))
			scanner.Buffer(buf, MaxUDPSize)
			scanner.Split(u.splitFunc)

			for scanner.Scan() {
				u.handleMessage(ctx, remoteAddr, dec, scanner.Bytes())
=======
	if u.AsyncConfig == nil {
		u.wg.Add(1)
		go u.readAndProcessMessages(ctx)
		return
	}

	for i := 0; i < u.AsyncConfig.Readers; i++ {
		u.wg.Add(1)
		go u.readMessagesAsync(ctx)
	}

	for i := 0; i < u.AsyncConfig.Processors; i++ {
		u.wg.Add(1)
		go u.processMessagesAsync(ctx)
	}
}

func (u *Input) readAndProcessMessages(ctx context.Context) {
	defer u.wg.Done()

	dec := decode.New(u.encoding)
	readBuffer := make([]byte, MaxUDPSize)
	scannerBuffer := make([]byte, 0, MaxUDPSize)
	for {
		message, remoteAddr, bufferLength, err := u.readMessage(readBuffer)
		message = u.removeTrailingCharactersAndNULsFromBuffer(message, bufferLength)

		if err != nil {
			select {
			case <-ctx.Done():
				return
			default:
				u.Errorw("Failed reading messages", zap.Error(err))
>>>>>>> 592374af
			}
			break
		}

		u.processMessage(ctx, message, remoteAddr, dec, scannerBuffer)
	}
}

func (u *Input) processMessage(ctx context.Context, message []byte, remoteAddr net.Addr, dec *decode.Decoder, scannerBuffer []byte) {
	if u.OneLogPerPacket {
		log := truncateMaxLog(message)
		u.handleMessage(ctx, remoteAddr, dec, log)
		return
	}

	scanner := bufio.NewScanner(bytes.NewReader(message))
	scanner.Buffer(scannerBuffer, MaxUDPSize)

	scanner.Split(u.splitFunc)

	for scanner.Scan() {
		u.handleMessage(ctx, remoteAddr, dec, scanner.Bytes())
	}
	if err := scanner.Err(); err != nil {
		u.Errorw("Scanner error", zap.Error(err))
	}
}

func (u *Input) readMessagesAsync(ctx context.Context) {
	defer u.wg.Done()

	for {
		readBuffer := u.readBufferPool.Get().(*[]byte) // Can't reuse the same buffer since same references would be written multiple times to the messageQueue (and cause data override of previous entries)
		message, remoteAddr, bufferLength, err := u.readMessage(*readBuffer)
		if err != nil {
			u.readBufferPool.Put(readBuffer)
			select {
			case <-ctx.Done():
				return
			default:
				u.Errorw("Failed reading messages", zap.Error(err))
			}
			break
		}

		messageAndAddr := messageAndAddress{
			Message:       &message,
			MessageLength: bufferLength,
			RemoteAddr:    remoteAddr,
		}

		// Send the message to the message queue for processing
		u.messageQueue <- messageAndAddr
	}
}

func (u *Input) processMessagesAsync(ctx context.Context) {
	defer u.wg.Done()

	dec := decode.New(u.encoding)
	scannerBuffer := make([]byte, 0, MaxUDPSize)

	for {
		// Read a message from the message queue.
		messageAndAddr, ok := <-u.messageQueue
		if !ok {
			return // Channel closed, exit the goroutine.
		}

		trimmedMessage := u.removeTrailingCharactersAndNULsFromBuffer(*messageAndAddr.Message, messageAndAddr.MessageLength)
		u.processMessage(ctx, trimmedMessage, messageAndAddr.RemoteAddr, dec, scannerBuffer)
		u.readBufferPool.Put(messageAndAddr.Message)
	}
}

func truncateMaxLog(data []byte) (token []byte) {
	if len(data) >= MaxUDPSize {
		return data[:MaxUDPSize]
	}

	if len(data) == 0 {
		return nil
	}

	return data
}

func (u *Input) handleMessage(ctx context.Context, remoteAddr net.Addr, dec *decode.Decoder, log []byte) {
	decoded, err := dec.Decode(log)
	if err != nil {
		u.Errorw("Failed to decode data", zap.Error(err))
		return
	}

	entry, err := u.NewEntry(string(decoded))
	if err != nil {
		u.Errorw("Failed to create entry", zap.Error(err))
		return
	}

	if u.addAttributes {
		entry.AddAttribute("net.transport", "IP.UDP")
		if addr, ok := u.connection.LocalAddr().(*net.UDPAddr); ok {
			ip := addr.IP.String()
			entry.AddAttribute("net.host.ip", addr.IP.String())
			entry.AddAttribute("net.host.port", strconv.FormatInt(int64(addr.Port), 10))
			entry.AddAttribute("net.host.name", u.resolver.GetHostFromIP(ip))
		}

		if addr, ok := remoteAddr.(*net.UDPAddr); ok {
			ip := addr.IP.String()
			entry.AddAttribute("net.peer.ip", ip)
			entry.AddAttribute("net.peer.port", strconv.FormatInt(int64(addr.Port), 10))
			entry.AddAttribute("net.peer.name", u.resolver.GetHostFromIP(ip))
		}
	}

	u.Write(ctx, entry)
}

func truncateMaxLog(data []byte) (token []byte) {
	if len(data) >= MaxUDPSize {
		return data[:MaxUDPSize]
	}

	if len(data) == 0 {
		return nil
	}

	return data
}

func (u *Input) handleMessage(ctx context.Context, remoteAddr net.Addr, dec *decode.Decoder, log []byte) {
	decoded, err := dec.Decode(log)
	if err != nil {
		u.Errorw("Failed to decode data", zap.Error(err))
		return
	}

	entry, err := u.NewEntry(string(decoded))
	if err != nil {
		u.Errorw("Failed to create entry", zap.Error(err))
		return
	}

	if u.addAttributes {
		entry.AddAttribute("net.transport", "IP.UDP")
		if addr, ok := u.connection.LocalAddr().(*net.UDPAddr); ok {
			ip := addr.IP.String()
			entry.AddAttribute("net.host.ip", addr.IP.String())
			entry.AddAttribute("net.host.port", strconv.FormatInt(int64(addr.Port), 10))
			entry.AddAttribute("net.host.name", u.resolver.GetHostFromIP(ip))
		}

		if addr, ok := remoteAddr.(*net.UDPAddr); ok {
			ip := addr.IP.String()
			entry.AddAttribute("net.peer.ip", ip)
			entry.AddAttribute("net.peer.port", strconv.FormatInt(int64(addr.Port), 10))
			entry.AddAttribute("net.peer.name", u.resolver.GetHostFromIP(ip))
		}
	}

	u.Write(ctx, entry)
}

// readMessage will read log messages from the connection.
func (u *Input) readMessage(buffer []byte) ([]byte, net.Addr, int, error) {
	n, addr, err := u.connection.ReadFrom(buffer)
	if err != nil {
		return nil, nil, 0, err
	}

	return buffer, addr, n, nil
}

// This will remove trailing characters and NULs from the buffer
func (u *Input) removeTrailingCharactersAndNULsFromBuffer(buffer []byte, n int) []byte {
	// Remove trailing characters and NULs
<<<<<<< HEAD
	for ; (n > 0) && (u.buffer[n-1] < 32); n-- { // nolint
=======
	for ; (n > 0) && (buffer[n-1] < 32); n-- { // nolint
>>>>>>> 592374af
	}

	return buffer[:n]
}

// Stop will stop listening for udp messages.
func (u *Input) Stop() error {
	u.stopOnce.Do(func() {
		if u.AsyncConfig != nil {
			close(u.messageQueue)
		}

		if u.cancel == nil {
			return
		}
		u.cancel()
		if u.connection != nil {
			if err := u.connection.Close(); err != nil {
				u.Errorf("failed to close UDP connection: %s", err)
			}
		}
		u.wg.Wait()
		if u.resolver != nil {
			u.resolver.Stop()
		}
	})
	return nil
}<|MERGE_RESOLUTION|>--- conflicted
+++ resolved
@@ -18,11 +18,7 @@
 	"github.com/open-telemetry/opentelemetry-collector-contrib/pkg/stanza/decode"
 	"github.com/open-telemetry/opentelemetry-collector-contrib/pkg/stanza/operator"
 	"github.com/open-telemetry/opentelemetry-collector-contrib/pkg/stanza/operator/helper"
-<<<<<<< HEAD
-	"github.com/open-telemetry/opentelemetry-collector-contrib/pkg/stanza/tokenize"
-=======
 	"github.com/open-telemetry/opentelemetry-collector-contrib/pkg/stanza/split"
->>>>>>> 592374af
 	"github.com/open-telemetry/opentelemetry-collector-contrib/pkg/stanza/trim"
 )
 
@@ -53,14 +49,8 @@
 		BaseConfig: BaseConfig{
 			Encoding:        "utf-8",
 			OneLogPerPacket: false,
-<<<<<<< HEAD
-			Multiline: tokenize.MultilineConfig{
-				LineStartPattern: "",
-				LineEndPattern:   ".^", // Use never matching regex to not split data by default
-=======
 			SplitConfig: split.Config{
 				LineEndPattern: ".^", // Use never matching regex to not split data by default
->>>>>>> 592374af
 			},
 		},
 	}
@@ -80,14 +70,6 @@
 
 // BaseConfig is the details configuration of a udp input operator.
 type BaseConfig struct {
-<<<<<<< HEAD
-	ListenAddress   string                   `mapstructure:"listen_address,omitempty"`
-	OneLogPerPacket bool                     `mapstructure:"one_log_per_packet,omitempty"`
-	AddAttributes   bool                     `mapstructure:"add_attributes,omitempty"`
-	Encoding        string                   `mapstructure:"encoding,omitempty"`
-	Multiline       tokenize.MultilineConfig `mapstructure:"multiline,omitempty"`
-	TrimConfig      trim.Config              `mapstructure:",squash"`
-=======
 	ListenAddress   string       `mapstructure:"listen_address,omitempty"`
 	OneLogPerPacket bool         `mapstructure:"one_log_per_packet,omitempty"`
 	AddAttributes   bool         `mapstructure:"add_attributes,omitempty"`
@@ -95,7 +77,6 @@
 	SplitConfig     split.Config `mapstructure:"multiline,omitempty"`
 	TrimConfig      trim.Config  `mapstructure:",squash"`
 	AsyncConfig     *AsyncConfig `mapstructure:"async,omitempty"`
->>>>>>> 592374af
 }
 
 // Build will build a udp input operator.
@@ -119,14 +100,8 @@
 		return nil, err
 	}
 
-<<<<<<< HEAD
-	// Build multiline
-	trimFunc := c.TrimConfig.Func()
-	splitFunc, err := c.Multiline.Build(enc, true, MaxUDPSize, trimFunc)
-=======
 	// Build split func
 	splitFunc, err := c.SplitConfig.Func(enc, true, MaxUDPSize)
->>>>>>> 592374af
 	if err != nil {
 		return nil, err
 	}
@@ -158,8 +133,6 @@
 		splitFunc:       splitFunc,
 		resolver:        resolver,
 		OneLogPerPacket: c.OneLogPerPacket,
-<<<<<<< HEAD
-=======
 		AsyncConfig:     c.AsyncConfig,
 	}
 
@@ -171,7 +144,6 @@
 				return &buffer
 			},
 		}
->>>>>>> 592374af
 	}
 	return udpInput, nil
 }
@@ -183,10 +155,7 @@
 	address         *net.UDPAddr
 	addAttributes   bool
 	OneLogPerPacket bool
-<<<<<<< HEAD
-=======
 	AsyncConfig     *AsyncConfig
->>>>>>> 592374af
 
 	connection net.PacketConn
 	cancel     context.CancelFunc
@@ -224,39 +193,6 @@
 
 // goHandleMessages will handle messages from a udp connection.
 func (u *Input) goHandleMessages(ctx context.Context) {
-<<<<<<< HEAD
-	u.wg.Add(1)
-
-	go func() {
-		defer u.wg.Done()
-
-		dec := decode.New(u.encoding)
-		buf := make([]byte, 0, MaxUDPSize)
-		for {
-			message, remoteAddr, err := u.readMessage()
-			if err != nil {
-				select {
-				case <-ctx.Done():
-					return
-				default:
-					u.Errorw("Failed reading messages", zap.Error(err))
-				}
-				break
-			}
-
-			if u.OneLogPerPacket {
-				log := truncateMaxLog(message)
-				u.handleMessage(ctx, remoteAddr, dec, log)
-				continue
-			}
-
-			scanner := bufio.NewScanner(bytes.NewReader(message))
-			scanner.Buffer(buf, MaxUDPSize)
-			scanner.Split(u.splitFunc)
-
-			for scanner.Scan() {
-				u.handleMessage(ctx, remoteAddr, dec, scanner.Bytes())
-=======
 	if u.AsyncConfig == nil {
 		u.wg.Add(1)
 		go u.readAndProcessMessages(ctx)
@@ -290,7 +226,6 @@
 				return
 			default:
 				u.Errorw("Failed reading messages", zap.Error(err))
->>>>>>> 592374af
 			}
 			break
 		}
@@ -411,51 +346,6 @@
 	u.Write(ctx, entry)
 }
 
-func truncateMaxLog(data []byte) (token []byte) {
-	if len(data) >= MaxUDPSize {
-		return data[:MaxUDPSize]
-	}
-
-	if len(data) == 0 {
-		return nil
-	}
-
-	return data
-}
-
-func (u *Input) handleMessage(ctx context.Context, remoteAddr net.Addr, dec *decode.Decoder, log []byte) {
-	decoded, err := dec.Decode(log)
-	if err != nil {
-		u.Errorw("Failed to decode data", zap.Error(err))
-		return
-	}
-
-	entry, err := u.NewEntry(string(decoded))
-	if err != nil {
-		u.Errorw("Failed to create entry", zap.Error(err))
-		return
-	}
-
-	if u.addAttributes {
-		entry.AddAttribute("net.transport", "IP.UDP")
-		if addr, ok := u.connection.LocalAddr().(*net.UDPAddr); ok {
-			ip := addr.IP.String()
-			entry.AddAttribute("net.host.ip", addr.IP.String())
-			entry.AddAttribute("net.host.port", strconv.FormatInt(int64(addr.Port), 10))
-			entry.AddAttribute("net.host.name", u.resolver.GetHostFromIP(ip))
-		}
-
-		if addr, ok := remoteAddr.(*net.UDPAddr); ok {
-			ip := addr.IP.String()
-			entry.AddAttribute("net.peer.ip", ip)
-			entry.AddAttribute("net.peer.port", strconv.FormatInt(int64(addr.Port), 10))
-			entry.AddAttribute("net.peer.name", u.resolver.GetHostFromIP(ip))
-		}
-	}
-
-	u.Write(ctx, entry)
-}
-
 // readMessage will read log messages from the connection.
 func (u *Input) readMessage(buffer []byte) ([]byte, net.Addr, int, error) {
 	n, addr, err := u.connection.ReadFrom(buffer)
@@ -469,11 +359,7 @@
 // This will remove trailing characters and NULs from the buffer
 func (u *Input) removeTrailingCharactersAndNULsFromBuffer(buffer []byte, n int) []byte {
 	// Remove trailing characters and NULs
-<<<<<<< HEAD
-	for ; (n > 0) && (u.buffer[n-1] < 32); n-- { // nolint
-=======
 	for ; (n > 0) && (buffer[n-1] < 32); n-- { // nolint
->>>>>>> 592374af
 	}
 
 	return buffer[:n]
