--- conflicted
+++ resolved
@@ -199,13 +199,10 @@
 				"hugepages-1Gi":                 *resource.NewQuantity(2, resource.DecimalSI),
 				"hugepages-2Mi":                 *resource.NewQuantity(2048, resource.DecimalSI),
 				"hugepages-5Mi":                 *resource.NewQuantity(2048, resource.DecimalSI),
-<<<<<<< HEAD
-=======
 			},
 			NodeInfo: corev1.NodeSystemInfo{
 				KubeletVersion:   "v1.25.3",
 				KubeProxyVersion: "v1.25.3",
->>>>>>> 592374af
 			},
 		},
 	}
@@ -267,14 +264,9 @@
 
 func NewEvictedTerminatedPodStatusWithContainer(containerName, containerID string) *corev1.PodStatus {
 	return &corev1.PodStatus{
-<<<<<<< HEAD
-		Phase:  corev1.PodFailed,
-		Reason: "Evicted",
-=======
 		Phase:    corev1.PodFailed,
 		QOSClass: corev1.PodQOSBestEffort,
 		Reason:   "Evicted",
->>>>>>> 592374af
 		ContainerStatuses: []corev1.ContainerStatus{
 			{
 				Name:         containerName,
@@ -289,11 +281,7 @@
 		},
 	}
 }
-<<<<<<< HEAD
-func WithOwnerReferences(or []v1.OwnerReference, obj interface{}) interface{} {
-=======
 func WithOwnerReferences(or []v1.OwnerReference, obj any) any {
->>>>>>> 592374af
 	switch o := obj.(type) {
 	case *corev1.Pod:
 		o.OwnerReferences = or
