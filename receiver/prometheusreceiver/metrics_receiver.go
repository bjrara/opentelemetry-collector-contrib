--- conflicted
+++ resolved
@@ -239,7 +239,7 @@
 		r.settings.Logger.Info("Starting discovery manager")
 		if err := r.discoveryManager.Run(); err != nil {
 			r.settings.Logger.Error("Discovery manager failed", zap.Error(err))
-			host.ReportFatalError(err)
+			_ = r.settings.TelemetrySettings.ReportComponentStatus(component.NewFatalErrorEvent(err))
 		}
 	}()
 
@@ -267,14 +267,9 @@
 	}
 
 	r.scrapeManager = scrape.NewManager(&scrape.Options{
-<<<<<<< HEAD
-		PassMetadataInContext: true,
-		ExtraMetrics:          r.cfg.ReportExtraScrapeMetrics,
-=======
 		PassMetadataInContext:     true,
 		EnableProtobufNegotiation: r.cfg.EnableProtobufNegotiation,
 		ExtraMetrics:              r.cfg.ReportExtraScrapeMetrics,
->>>>>>> 592374af
 		HTTPClientOptions: []commonconfig.HTTPClientOption{
 			commonconfig.WithUserAgent(r.settings.BuildInfo.Command + "/" + r.settings.BuildInfo.Version),
 		},
