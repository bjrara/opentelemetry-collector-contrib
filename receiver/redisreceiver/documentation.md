[comment]: <> (Code generated by mdatagen. DO NOT EDIT.)

# redis

## Default Metrics

The following metrics are emitted by default. Each of them can be disabled by applying the following configuration:

```yaml
metrics:
  <metric_name>:
    enabled: false
```

### redis.clients.blocked

Number of clients pending on a blocking call

| Unit | Metric Type | Value Type | Aggregation Temporality | Monotonic |
| ---- | ----------- | ---------- | ----------------------- | --------- |
| {client} | Sum | Int | Cumulative | false |

### redis.clients.connected

Number of client connections (excluding connections from replicas)

| Unit | Metric Type | Value Type | Aggregation Temporality | Monotonic |
| ---- | ----------- | ---------- | ----------------------- | --------- |
| {client} | Sum | Int | Cumulative | false |

### redis.clients.max_input_buffer

Biggest input buffer among current client connections

| Unit | Metric Type | Value Type |
| ---- | ----------- | ---------- |
| By | Gauge | Int |

### redis.clients.max_output_buffer

Longest output list among current client connections

| Unit | Metric Type | Value Type |
| ---- | ----------- | ---------- |
| By | Gauge | Int |

### redis.commands

Number of commands processed per second

| Unit | Metric Type | Value Type |
| ---- | ----------- | ---------- |
| {ops}/s | Gauge | Int |

### redis.commands.processed

Total number of commands processed by the server

| Unit | Metric Type | Value Type | Aggregation Temporality | Monotonic |
| ---- | ----------- | ---------- | ----------------------- | --------- |
| {command} | Sum | Int | Cumulative | true |

### redis.connections.received

Total number of connections accepted by the server

| Unit | Metric Type | Value Type | Aggregation Temporality | Monotonic |
| ---- | ----------- | ---------- | ----------------------- | --------- |
| {connection} | Sum | Int | Cumulative | true |

### redis.connections.rejected

Number of connections rejected because of maxclients limit

| Unit | Metric Type | Value Type | Aggregation Temporality | Monotonic |
| ---- | ----------- | ---------- | ----------------------- | --------- |
| {connection} | Sum | Int | Cumulative | true |

### redis.cpu.time

System CPU consumed by the Redis server in seconds since server start

| Unit | Metric Type | Value Type | Aggregation Temporality | Monotonic |
| ---- | ----------- | ---------- | ----------------------- | --------- |
| s | Sum | Double | Cumulative | true |

#### Attributes

| Name | Description | Values |
| ---- | ----------- | ------ |
| state | Redis CPU usage state | Str: ``sys``, ``sys_children``, ``sys_main_thread``, ``user``, ``user_children``, ``user_main_thread`` |

### redis.db.avg_ttl

Average keyspace keys TTL

| Unit | Metric Type | Value Type |
| ---- | ----------- | ---------- |
| ms | Gauge | Int |

#### Attributes

| Name | Description | Values |
| ---- | ----------- | ------ |
| db | Redis database identifier | Any Str |

### redis.db.expires

Number of keyspace keys with an expiration

| Unit | Metric Type | Value Type |
| ---- | ----------- | ---------- |
| {key} | Gauge | Int |

#### Attributes

| Name | Description | Values |
| ---- | ----------- | ------ |
| db | Redis database identifier | Any Str |

### redis.db.keys

Number of keyspace keys

| Unit | Metric Type | Value Type |
| ---- | ----------- | ---------- |
| {key} | Gauge | Int |

#### Attributes

| Name | Description | Values |
| ---- | ----------- | ------ |
| db | Redis database identifier | Any Str |

### redis.keys.evicted

Number of evicted keys due to maxmemory limit

| Unit | Metric Type | Value Type | Aggregation Temporality | Monotonic |
| ---- | ----------- | ---------- | ----------------------- | --------- |
| {key} | Sum | Int | Cumulative | true |

### redis.keys.expired

Total number of key expiration events

| Unit | Metric Type | Value Type | Aggregation Temporality | Monotonic |
| ---- | ----------- | ---------- | ----------------------- | --------- |
| {event} | Sum | Int | Cumulative | true |

### redis.keyspace.hits

Number of successful lookup of keys in the main dictionary

| Unit | Metric Type | Value Type | Aggregation Temporality | Monotonic |
| ---- | ----------- | ---------- | ----------------------- | --------- |
| {hit} | Sum | Int | Cumulative | true |

### redis.keyspace.misses

Number of failed lookup of keys in the main dictionary

| Unit | Metric Type | Value Type | Aggregation Temporality | Monotonic |
| ---- | ----------- | ---------- | ----------------------- | --------- |
| {miss} | Sum | Int | Cumulative | true |

### redis.latest_fork

Duration of the latest fork operation in microseconds

| Unit | Metric Type | Value Type |
| ---- | ----------- | ---------- |
| us | Gauge | Int |

### redis.memory.fragmentation_ratio

Ratio between used_memory_rss and used_memory

| Unit | Metric Type | Value Type |
| ---- | ----------- | ---------- |
| 1 | Gauge | Double |

### redis.memory.lua

Number of bytes used by the Lua engine

| Unit | Metric Type | Value Type |
| ---- | ----------- | ---------- |
| By | Gauge | Int |

### redis.memory.peak

Peak memory consumed by Redis (in bytes)

| Unit | Metric Type | Value Type |
| ---- | ----------- | ---------- |
| By | Gauge | Int |

### redis.memory.rss

Number of bytes that Redis allocated as seen by the operating system

| Unit | Metric Type | Value Type |
| ---- | ----------- | ---------- |
| By | Gauge | Int |

### redis.memory.used

Total number of bytes allocated by Redis using its allocator

| Unit | Metric Type | Value Type |
| ---- | ----------- | ---------- |
| By | Gauge | Int |

### redis.net.input

The total number of bytes read from the network

| Unit | Metric Type | Value Type | Aggregation Temporality | Monotonic |
| ---- | ----------- | ---------- | ----------------------- | --------- |
| By | Sum | Int | Cumulative | true |

### redis.net.output

The total number of bytes written to the network

| Unit | Metric Type | Value Type | Aggregation Temporality | Monotonic |
| ---- | ----------- | ---------- | ----------------------- | --------- |
| By | Sum | Int | Cumulative | true |

### redis.rdb.changes_since_last_save

Number of changes since the last dump

| Unit | Metric Type | Value Type | Aggregation Temporality | Monotonic |
| ---- | ----------- | ---------- | ----------------------- | --------- |
| {change} | Sum | Int | Cumulative | false |

### redis.replication.backlog_first_byte_offset

The master offset of the replication backlog buffer

| Unit | Metric Type | Value Type |
| ---- | ----------- | ---------- |
| By | Gauge | Int |

### redis.replication.offset

The server's current replication offset

| Unit | Metric Type | Value Type |
| ---- | ----------- | ---------- |
| By | Gauge | Int |

### redis.slaves.connected

Number of connected replicas

| Unit | Metric Type | Value Type | Aggregation Temporality | Monotonic |
| ---- | ----------- | ---------- | ----------------------- | --------- |
| {replica} | Sum | Int | Cumulative | false |

### redis.uptime

Number of seconds since Redis server start

| Unit | Metric Type | Value Type | Aggregation Temporality | Monotonic |
| ---- | ----------- | ---------- | ----------------------- | --------- |
| s | Sum | Int | Cumulative | true |

## Optional Metrics

The following metrics are not emitted by default. Each of them can be enabled by applying the following configuration:

```yaml
metrics:
  <metric_name>:
    enabled: true
```

### redis.cmd.calls

Total number of calls for a command

| Unit | Metric Type | Value Type | Aggregation Temporality | Monotonic |
| ---- | ----------- | ---------- | ----------------------- | --------- |
| {call} | Sum | Int | Cumulative | true |
<<<<<<< HEAD
=======

#### Attributes

| Name | Description | Values |
| ---- | ----------- | ------ |
| cmd | Redis command name | Any Str |

### redis.cmd.latency

Command execution latency

| Unit | Metric Type | Value Type |
| ---- | ----------- | ---------- |
| s | Gauge | Double |
>>>>>>> 592374af

#### Attributes

| Name | Description | Values |
| ---- | ----------- | ------ |
| cmd | Redis command name | Any Str |
| percentile | Percentile | Str: ``p50``, ``p99``, ``p99.9`` |

### redis.cmd.usec

Total time for all executions of this command

| Unit | Metric Type | Value Type | Aggregation Temporality | Monotonic |
| ---- | ----------- | ---------- | ----------------------- | --------- |
| us | Sum | Int | Cumulative | true |

#### Attributes

| Name | Description | Values |
| ---- | ----------- | ------ |
| cmd | Redis command name | Any Str |

### redis.maxmemory

The value of the maxmemory configuration directive

| Unit | Metric Type | Value Type |
| ---- | ----------- | ---------- |
| By | Gauge | Int |

### redis.role

Redis node's role

| Unit | Metric Type | Value Type | Aggregation Temporality | Monotonic |
| ---- | ----------- | ---------- | ----------------------- | --------- |
| {role} | Sum | Int | Cumulative | false |

#### Attributes

| Name | Description | Values |
| ---- | ----------- | ------ |
| role | Redis node's role | Str: ``replica``, ``primary`` |

## Resource Attributes

| Name | Description | Values | Enabled |
| ---- | ----------- | ------ | ------- |
| redis.version | Redis server's version. | Any Str | true |
| server.address | Redis server's address | Any Str | false |
| server.port | Redis server's port | Any Str | false |<|MERGE_RESOLUTION|>--- conflicted
+++ resolved
@@ -285,8 +285,6 @@
 | Unit | Metric Type | Value Type | Aggregation Temporality | Monotonic |
 | ---- | ----------- | ---------- | ----------------------- | --------- |
 | {call} | Sum | Int | Cumulative | true |
-<<<<<<< HEAD
-=======
 
 #### Attributes
 
@@ -301,7 +299,6 @@
 | Unit | Metric Type | Value Type |
 | ---- | ----------- | ---------- |
 | s | Gauge | Double |
->>>>>>> 592374af
 
 #### Attributes
 
