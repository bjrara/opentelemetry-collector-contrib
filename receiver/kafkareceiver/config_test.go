// Copyright The OpenTelemetry Authors
// SPDX-License-Identifier: Apache-2.0

package kafkareceiver

import (
	"path/filepath"
	"testing"
	"time"

	"github.com/stretchr/testify/assert"
	"github.com/stretchr/testify/require"
	"go.opentelemetry.io/collector/component"
	"go.opentelemetry.io/collector/config/configtls"
	"go.opentelemetry.io/collector/confmap/confmaptest"

	"github.com/open-telemetry/opentelemetry-collector-contrib/exporter/kafkaexporter"
<<<<<<< HEAD
=======
	"github.com/open-telemetry/opentelemetry-collector-contrib/internal/kafka"
>>>>>>> 592374af
	"github.com/open-telemetry/opentelemetry-collector-contrib/receiver/kafkareceiver/internal/metadata"
)

func TestLoadConfig(t *testing.T) {
	t.Parallel()

	cm, err := confmaptest.LoadConf(filepath.Join("testdata", "config.yaml"))
	require.NoError(t, err)

	tests := []struct {
		id          component.ID
		expected    component.Config
		expectedErr error
	}{
		{
			id: component.NewIDWithName(metadata.Type, ""),
			expected: &Config{
<<<<<<< HEAD
				Topic:         "spans",
				Encoding:      "otlp_proto",
				Brokers:       []string{"foo:123", "bar:456"},
				ClientID:      "otel-collector",
				GroupID:       "otel-collector",
				InitialOffset: "latest",
				Authentication: kafkaexporter.Authentication{
=======
				Topic:                                "spans",
				Encoding:                             "otlp_proto",
				Brokers:                              []string{"foo:123", "bar:456"},
				ResolveCanonicalBootstrapServersOnly: true,
				ClientID:                             "otel-collector",
				GroupID:                              "otel-collector",
				InitialOffset:                        "latest",
				Authentication: kafka.Authentication{
>>>>>>> 592374af
					TLS: &configtls.TLSClientSetting{
						TLSSetting: configtls.TLSSetting{
							CAFile:   "ca.pem",
							CertFile: "cert.pem",
							KeyFile:  "key.pem",
						},
					},
				},
				Metadata: kafkaexporter.Metadata{
					Full: true,
					Retry: kafkaexporter.MetadataRetry{
						Max:     10,
						Backoff: time.Second * 5,
					},
				},
				AutoCommit: AutoCommit{
					Enable:   true,
					Interval: 1 * time.Second,
				},
			},
		},
		{

			id: component.NewIDWithName(metadata.Type, "logs"),
			expected: &Config{
				Topic:         "logs",
				Encoding:      "direct",
				Brokers:       []string{"coffee:123", "foobar:456"},
				ClientID:      "otel-collector",
				GroupID:       "otel-collector",
				InitialOffset: "earliest",
<<<<<<< HEAD
				Authentication: kafkaexporter.Authentication{
=======
				Authentication: kafka.Authentication{
>>>>>>> 592374af
					TLS: &configtls.TLSClientSetting{
						TLSSetting: configtls.TLSSetting{
							CAFile:   "ca.pem",
							CertFile: "cert.pem",
							KeyFile:  "key.pem",
						},
					},
				},
				Metadata: kafkaexporter.Metadata{
					Full: true,
					Retry: kafkaexporter.MetadataRetry{
						Max:     10,
						Backoff: time.Second * 5,
					},
				},
				AutoCommit: AutoCommit{
					Enable:   true,
					Interval: 1 * time.Second,
				},
			},
		},
	}

	for _, tt := range tests {
		t.Run(tt.id.String(), func(t *testing.T) {
			factory := NewFactory()
			cfg := factory.CreateDefaultConfig()

			sub, err := cm.Sub(tt.id.String())
			require.NoError(t, err)
			require.NoError(t, component.UnmarshalConfig(sub, cfg))

			assert.NoError(t, component.ValidateConfig(cfg))
			assert.Equal(t, tt.expected, cfg)
		})
	}
}<|MERGE_RESOLUTION|>--- conflicted
+++ resolved
@@ -15,10 +15,7 @@
 	"go.opentelemetry.io/collector/confmap/confmaptest"
 
 	"github.com/open-telemetry/opentelemetry-collector-contrib/exporter/kafkaexporter"
-<<<<<<< HEAD
-=======
 	"github.com/open-telemetry/opentelemetry-collector-contrib/internal/kafka"
->>>>>>> 592374af
 	"github.com/open-telemetry/opentelemetry-collector-contrib/receiver/kafkareceiver/internal/metadata"
 )
 
@@ -36,15 +33,6 @@
 		{
 			id: component.NewIDWithName(metadata.Type, ""),
 			expected: &Config{
-<<<<<<< HEAD
-				Topic:         "spans",
-				Encoding:      "otlp_proto",
-				Brokers:       []string{"foo:123", "bar:456"},
-				ClientID:      "otel-collector",
-				GroupID:       "otel-collector",
-				InitialOffset: "latest",
-				Authentication: kafkaexporter.Authentication{
-=======
 				Topic:                                "spans",
 				Encoding:                             "otlp_proto",
 				Brokers:                              []string{"foo:123", "bar:456"},
@@ -53,7 +41,6 @@
 				GroupID:                              "otel-collector",
 				InitialOffset:                        "latest",
 				Authentication: kafka.Authentication{
->>>>>>> 592374af
 					TLS: &configtls.TLSClientSetting{
 						TLSSetting: configtls.TLSSetting{
 							CAFile:   "ca.pem",
@@ -85,11 +72,7 @@
 				ClientID:      "otel-collector",
 				GroupID:       "otel-collector",
 				InitialOffset: "earliest",
-<<<<<<< HEAD
-				Authentication: kafkaexporter.Authentication{
-=======
 				Authentication: kafka.Authentication{
->>>>>>> 592374af
 					TLS: &configtls.TLSClientSetting{
 						TLSSetting: configtls.TLSSetting{
 							CAFile:   "ca.pem",
