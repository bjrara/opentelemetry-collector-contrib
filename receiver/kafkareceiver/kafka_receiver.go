--- conflicted
+++ resolved
@@ -98,12 +98,9 @@
 	} else {
 		return nil, err
 	}
-<<<<<<< HEAD
-=======
 	if config.ResolveCanonicalBootstrapServersOnly {
 		c.Net.ResolveCanonicalBootstrapServers = true
 	}
->>>>>>> 592374af
 	if config.ProtocolVersion != "" {
 		version, err := sarama.ParseKafkaVersion(config.ProtocolVersion)
 		if err != nil {
@@ -315,11 +312,7 @@
 		}
 		c.Version = version
 	}
-<<<<<<< HEAD
-	if err = kafkaexporter.ConfigureAuthentication(config.Authentication, c); err != nil {
-=======
 	if err = kafka.ConfigureAuthentication(config.Authentication, c); err != nil {
->>>>>>> 592374af
 		return nil, err
 	}
 	client, err := sarama.NewConsumerGroup(config.Brokers, config.GroupID, c)
