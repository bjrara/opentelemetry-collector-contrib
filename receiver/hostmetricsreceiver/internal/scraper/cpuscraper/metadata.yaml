--- conflicted
+++ resolved
@@ -49,9 +49,6 @@
     sum:
       value_type: int
       monotonic: false
-<<<<<<< HEAD
-      aggregation_temporality: cumulative
-=======
       aggregation_temporality: cumulative
 
   system.cpu.frequency:
@@ -60,5 +57,4 @@
     unit: "Hz"
     gauge:
       value_type: double
-    attributes: [cpu]
->>>>>>> 592374af
+    attributes: [cpu]