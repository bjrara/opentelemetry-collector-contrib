--- conflicted
+++ resolved
@@ -54,21 +54,4 @@
 ```
 
 The full list of settings exposed for this receiver are documented [here](./config.go)
-<<<<<<< HEAD
-with detailed sample configurations [here](./testdata/config.yaml).
-
-## Feature gate configurations
-
-See the [Collector feature gates](https://github.com/open-telemetry/opentelemetry-collector/blob/main/featuregate/README.md#collector-feature-gates) for an overview of feature gates in the collector.
-
-**ALPHA**: `receiver.nginx.emitCurrentConnectionsAsSum`
-
-The feature gate `receiver.nginx.emitConnectionsCurrentAsSum` once enabled will change the data type of the
-`nginx.connections_current` metric from a gauge to a non-monotonic sum.
-
-This feature gate will eventually be enabled by default, and eventually the old implementation will be removed. It aims
-to give users time to migrate to the new implementation. The target release for this featuregate to be enabled by default
-is 0.80.0.
-=======
-with detailed sample configurations [here](./testdata/config.yaml).
->>>>>>> 592374af
+with detailed sample configurations [here](./testdata/config.yaml).