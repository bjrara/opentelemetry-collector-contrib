// Copyright The OpenTelemetry Authors
// SPDX-License-Identifier: Apache-2.0

package ecsinfo

import (
	"context"
	"testing"
	"time"

	"github.com/stretchr/testify/assert"
	"go.opentelemetry.io/collector/component/componenttest"
	"go.uber.org/zap"
)

type FakehostInfo struct{}

func (hi *FakehostInfo) GetInstanceIP() string {
	return "host-ip-address"
}

func (hi *FakehostInfo) GetClusterName() string {
	return ""
}

func (hi *FakehostInfo) GetInstanceIPReadyC() chan bool {
	readyC := make(chan bool)
	close(readyC)
	return readyC
}

type MockInstanceInfo struct {
	clusterName string
	instanceID  string
}

func (ii *MockInstanceInfo) GetClusterName() string {
	return ii.clusterName
}

func (ii *MockInstanceInfo) GetContainerInstanceID() string {
	return ii.instanceID
}

type MockTaskInfo struct {
	tasks            []ECSTask
	runningTaskCount int64
}

func (ii *MockTaskInfo) getRunningTaskCount() int64 {
	return ii.runningTaskCount
}

func (ii *MockTaskInfo) getRunningTasksInfo() []ECSTask {
	return ii.tasks
}

type MockCgroupScanner struct {
	cpuReserved int64
	memReserved int64
}

func (c *MockCgroupScanner) getCPUReserved() int64 {
	return c.memReserved
}

func (c *MockCgroupScanner) getMemReserved() int64 {
	return c.memReserved
}

func (c *MockCgroupScanner) getCPUReservedInTask(_ string, _ string) int64 {
	return int64(10)
}

func (c *MockCgroupScanner) getMEMReservedInTask(_ string, _ string, _ []ECSContainer) int64 {
	return int64(512)
}

func TestNewECSInfo(t *testing.T) {
	// test the case when containerInstanceInfor fails to initialize
	containerInstanceInfoCreatorOpt := func(ei *EcsInfo) {
<<<<<<< HEAD

		ei.containerInstanceInfoCreator = func(context.Context, string, hostIPProvider, time.Duration, *zap.Logger, doer, chan bool) containerInstanceInfoProvider {
=======
		ei.containerInstanceInfoCreator = func(context.Context, hostIPProvider, time.Duration, *zap.Logger, doer, chan bool) containerInstanceInfoProvider {
>>>>>>> a4900832
			return &MockInstanceInfo{
				clusterName: "Cluster-name",
				instanceID:  "instance-id",
			}
		}
	}

	taskinfoCreatorOpt := func(ei *EcsInfo) {
		ei.ecsTaskInfoCreator = func(context.Context, hostIPProvider, time.Duration, *zap.Logger, doer,
			chan bool,
		) ecsTaskInfoProvider {
			var tasks []ECSTask
			return &MockTaskInfo{
				tasks:            tasks,
				runningTaskCount: int64(2),
			}
		}
	}

	cgroupScannerCreatorOpt := func(ei *EcsInfo) {
		ei.cgroupScannerCreator = func(context.Context, *zap.Logger, ecsTaskInfoProvider, containerInstanceInfoProvider,
			time.Duration,
		) cgroupScannerProvider {
			return &MockCgroupScanner{
				cpuReserved: int64(20),
				memReserved: int64(1024),
			}
		}
	}
	hostIPProvider := &FakehostInfo{}

	ecsinfo, _ := NewECSInfo(time.Minute, hostIPProvider, componenttest.NewNopHost(), componenttest.NewNopTelemetrySettings(), containerInstanceInfoCreatorOpt, taskinfoCreatorOpt, cgroupScannerCreatorOpt)
	assert.NotNil(t, ecsinfo)

	<-ecsinfo.taskInfoTestReadyC
	assert.NotNil(t, ecsinfo.ecsTaskInfo)
	assert.Equal(t, int64(2), ecsinfo.GetRunningTaskCount())

	<-ecsinfo.containerInfoTestReadyC
	assert.NotNil(t, ecsinfo.containerInstanceInfo)
	assert.Equal(t, "instance-id", ecsinfo.GetContainerInstanceID())
	assert.Equal(t, "Cluster-name", ecsinfo.GetClusterName())

	assert.Nil(t, ecsinfo.cgroup)
	assert.Equal(t, int64(0), ecsinfo.GetCPUReserved())
	assert.Equal(t, int64(0), ecsinfo.GetMemReserved())

	close(ecsinfo.isTaskInfoReadyC)
	close(ecsinfo.isContainerInfoReadyC)

	<-ecsinfo.isCgroupReadyC
	assert.NotNil(t, ecsinfo.cgroup)

	assert.Equal(t, int64(1024), ecsinfo.GetCPUReserved())
	assert.Equal(t, int64(1024), ecsinfo.GetMemReserved())
}<|MERGE_RESOLUTION|>--- conflicted
+++ resolved
@@ -79,12 +79,7 @@
 func TestNewECSInfo(t *testing.T) {
 	// test the case when containerInstanceInfor fails to initialize
 	containerInstanceInfoCreatorOpt := func(ei *EcsInfo) {
-<<<<<<< HEAD
-
 		ei.containerInstanceInfoCreator = func(context.Context, string, hostIPProvider, time.Duration, *zap.Logger, doer, chan bool) containerInstanceInfoProvider {
-=======
-		ei.containerInstanceInfoCreator = func(context.Context, hostIPProvider, time.Duration, *zap.Logger, doer, chan bool) containerInstanceInfoProvider {
->>>>>>> a4900832
 			return &MockInstanceInfo{
 				clusterName: "Cluster-name",
 				instanceID:  "instance-id",
