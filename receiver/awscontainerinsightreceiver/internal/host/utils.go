// Copyright The OpenTelemetry Authors
// SPDX-License-Identifier: Apache-2.0

package host // import "github.com/open-telemetry/opentelemetry-collector-contrib/receiver/awscontainerinsightreceiver/internal/host"

import (
	"context"
	"hash/fnv"
	"os"
	"time"
)

<<<<<<< HEAD
func hostJitter(max time.Duration) time.Duration {
=======
const (
	rootfs     = "/rootfs"            // the root directory "/" is mounted as "/rootfs" in container
	hostProc   = rootfs + "/proc"     // "/rootfs/proc" in container refers to the host proc directory "/proc"
	hostMounts = hostProc + "/mounts" // "/rootfs/proc/mounts" in container refers to "/proc/mounts" in the host
)

func hostJitter(maxDuration time.Duration) time.Duration {
>>>>>>> bb7de5bf
	hostName, err := os.Hostname()
	if err != nil {
		hostName = "Unknown"
	}
	hash := fnv.New64()
	hash.Write([]byte(hostName))
	// Right shift the uint64 hash by one to make sure the jitter duration is always positive
	hostSleepJitter := time.Duration(int64(hash.Sum64()>>1)) % maxDuration
	return hostSleepJitter
}

// RefreshUntil executes the refresh() function periodically with the given refresh interval
// until shouldRefresh() return false or the context is canceled
func RefreshUntil(ctx context.Context, refresh func(context.Context), refreshInterval time.Duration,
	shouldRefresh func() bool, maxJitterTime time.Duration,
) {
	if maxJitterTime > 0 {
		// add some sleep jitter to prevent a large number of receivers calling the ec2 api at the same time
		time.Sleep(hostJitter(maxJitterTime))
	}

	// initial refresh
	refresh(ctx)

	refreshTicker := time.NewTicker(refreshInterval)
	defer refreshTicker.Stop()
	for {
		select {
		case <-refreshTicker.C:
			if !shouldRefresh() {
				return
			}
			refresh(ctx)
		case <-ctx.Done():
			return
		}
	}
}<|MERGE_RESOLUTION|>--- conflicted
+++ resolved
@@ -10,17 +10,7 @@
 	"time"
 )
 
-<<<<<<< HEAD
 func hostJitter(max time.Duration) time.Duration {
-=======
-const (
-	rootfs     = "/rootfs"            // the root directory "/" is mounted as "/rootfs" in container
-	hostProc   = rootfs + "/proc"     // "/rootfs/proc" in container refers to the host proc directory "/proc"
-	hostMounts = hostProc + "/mounts" // "/rootfs/proc/mounts" in container refers to "/proc/mounts" in the host
-)
-
-func hostJitter(maxDuration time.Duration) time.Duration {
->>>>>>> bb7de5bf
 	hostName, err := os.Hostname()
 	if err != nil {
 		hostName = "Unknown"
@@ -28,7 +18,7 @@
 	hash := fnv.New64()
 	hash.Write([]byte(hostName))
 	// Right shift the uint64 hash by one to make sure the jitter duration is always positive
-	hostSleepJitter := time.Duration(int64(hash.Sum64()>>1)) % maxDuration
+	hostSleepJitter := time.Duration(int64(hash.Sum64()>>1)) % max
 	return hostSleepJitter
 }
 
