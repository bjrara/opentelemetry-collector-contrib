--- conflicted
+++ resolved
@@ -10,7 +10,6 @@
 	"time"
 
 	"github.com/amazon-contributing/opentelemetry-collector-contrib/extension/awsmiddleware"
-
 	"github.com/aws/aws-sdk-go/aws"
 	"github.com/aws/aws-sdk-go/aws/request"
 	"github.com/aws/aws-sdk-go/aws/session"
@@ -51,12 +50,8 @@
 type ec2TagsOption func(*ec2Tags)
 
 func newEC2Tags(ctx context.Context, session *session.Session, instanceID string, region string, containerOrchestrator string,
-<<<<<<< HEAD
-	refreshInterval time.Duration, logger *zap.Logger, options ...ec2TagsOption,
+	refreshInterval time.Duration, logger *zap.Logger, configurer *awsmiddleware.Configurer, options ...ec2TagsOption,
 ) ec2TagsProvider {
-=======
-	refreshInterval time.Duration, logger *zap.Logger, configurer *awsmiddleware.Configurer, options ...ec2TagsOption) ec2TagsProvider {
->>>>>>> 8e059f14
 	et := &ec2Tags{
 		instanceID:            instanceID,
 		client:                ec2.New(session, aws.NewConfig().WithRegion(region)),
