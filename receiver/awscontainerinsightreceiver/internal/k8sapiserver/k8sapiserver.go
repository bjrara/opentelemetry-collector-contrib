// Copyright The OpenTelemetry Authors
// SPDX-License-Identifier: Apache-2.0

package k8sapiserver // import "github.com/open-telemetry/opentelemetry-collector-contrib/receiver/awscontainerinsightreceiver/internal/k8sapiserver"

import (
	"context"
	"encoding/json"
	"errors"
	"fmt"
	"os"
	"strconv"
	"strings"
	"time"

	"go.opentelemetry.io/collector/pdata/pmetric"
	"go.uber.org/zap"
<<<<<<< HEAD
	corev1 "k8s.io/api/core/v1"
=======
	v1 "k8s.io/api/core/v1"
	metav1 "k8s.io/apimachinery/pkg/apis/meta/v1"
	"k8s.io/apimachinery/pkg/runtime"
	"k8s.io/apimachinery/pkg/watch"
	"k8s.io/client-go/kubernetes"
	"k8s.io/client-go/kubernetes/scheme"
	corev1 "k8s.io/client-go/kubernetes/typed/core/v1"
	"k8s.io/client-go/tools/leaderelection"
	"k8s.io/client-go/tools/leaderelection/resourcelock"
	"k8s.io/client-go/tools/record"
	"k8s.io/klog/v2"
>>>>>>> da050524

	ci "github.com/open-telemetry/opentelemetry-collector-contrib/internal/aws/containerinsight"
	"github.com/open-telemetry/opentelemetry-collector-contrib/internal/aws/k8s/k8sclient"
	"github.com/open-telemetry/opentelemetry-collector-contrib/internal/aws/k8s/k8sutil"
)

<<<<<<< HEAD
=======
const (
	lockName = "otel-container-insight-clusterleader"
)

// eventBroadcaster is adpated from record.EventBroadcaster
type eventBroadcaster interface {
	// StartRecordingToSink starts sending events received from this EventBroadcaster to the given
	// sink. The return value can be ignored or used to stop recording, if desired.
	StartRecordingToSink(sink record.EventSink) watch.Interface
	// StartLogging starts sending events received from this EventBroadcaster to the given logging
	// function. The return value can be ignored or used to stop recording, if desired.
	StartLogging(logf func(format string, args ...any)) watch.Interface
	// NewRecorder returns an EventRecorder that can be used to send events to this EventBroadcaster
	// with the event source set to the given event source.
	NewRecorder(scheme *runtime.Scheme, source v1.EventSource) record.EventRecorderLogger
}

type K8sClient interface {
	GetClientSet() kubernetes.Interface
	GetEpClient() k8sclient.EpClient
	GetNodeClient() k8sclient.NodeClient
	GetPodClient() k8sclient.PodClient
	ShutdownNodeClient()
	ShutdownPodClient()
}

>>>>>>> da050524
// K8sAPIServer is a struct that produces metrics from kubernetes api server
type K8sAPIServer struct {
	nodeName                  string // get the value from downward API
	logger                    *zap.Logger
	clusterNameProvider       clusterNameProvider
	cancel                    context.CancelFunc
	leaderElection            *LeaderElection
	addFullPodNameMetricLabel bool
	includeEnhancedMetrics    bool
}

type clusterNameProvider interface {
	GetClusterName() string
}

type Option func(*K8sAPIServer)

// NewK8sAPIServer creates a k8sApiServer which can generate cluster-level metrics
func NewK8sAPIServer(cnp clusterNameProvider, logger *zap.Logger, leaderElection *LeaderElection, addFullPodNameMetricLabel bool, includeEnhancedMetrics bool, options ...Option) (*K8sAPIServer, error) {

	k := &K8sAPIServer{
		logger:                    logger,
		clusterNameProvider:       cnp,
		leaderElection:            leaderElection,
		addFullPodNameMetricLabel: addFullPodNameMetricLabel,
		includeEnhancedMetrics:    includeEnhancedMetrics,
	}

	for _, opt := range options {
		opt(k)
	}

	if k.leaderElection == nil {
		return nil, errors.New("cannot start k8sapiserver, leader election is nil")
	}

	_, k.cancel = context.WithCancel(context.Background())

	k.nodeName = os.Getenv("HOST_NAME")
	if k.nodeName == "" {
		return nil, errors.New("environment variable HOST_NAME is not set in k8s deployment config")
	}

	return k, nil
}

// GetMetrics returns an array of metrics
func (k *K8sAPIServer) GetMetrics() []pmetric.Metrics {
	var result []pmetric.Metrics

	// don't generate any metrics if the current collector is not the leader
	if !k.leaderElection.leading {
		return result
	}

	// don't emit metrics if the cluster name is not detected
	clusterName := k.clusterNameProvider.GetClusterName()
	if clusterName == "" {
		k.logger.Warn("Failed to detect cluster name. Drop all metrics")
		return result
	}

	k.logger.Info("collect data from K8s API Server...")
	timestampNs := strconv.FormatInt(time.Now().UnixNano(), 10)

	result = append(result, k.getClusterMetrics(clusterName, timestampNs))
	result = append(result, k.getNamespaceMetrics(clusterName, timestampNs)...)
	result = append(result, k.getDeploymentMetrics(clusterName, timestampNs)...)
	result = append(result, k.getDaemonSetMetrics(clusterName, timestampNs)...)
	result = append(result, k.getServiceMetrics(clusterName, timestampNs)...)
	result = append(result, k.getStatefulSetMetrics(clusterName, timestampNs)...)
	result = append(result, k.getReplicaSetMetrics(clusterName, timestampNs)...)
	result = append(result, k.getPendingPodStatusMetrics(clusterName, timestampNs)...)

	return result
}

func (k *K8sAPIServer) getClusterMetrics(clusterName, timestampNs string) pmetric.Metrics {
	fields := map[string]any{
		"cluster_failed_node_count": k.leaderElection.nodeClient.ClusterFailedNodeCount(),
		"cluster_node_count":        k.leaderElection.nodeClient.ClusterNodeCount(),
	}

	namespaceMap := k.leaderElection.podClient.NamespaceToRunningPodNum()
	clusterPodCount := 0
	for _, value := range namespaceMap {
		clusterPodCount += value
	}
	fields["cluster_number_of_running_pods"] = clusterPodCount

	attributes := map[string]string{
		ci.ClusterNameKey: clusterName,
		ci.MetricType:     ci.TypeCluster,
		ci.Timestamp:      timestampNs,
		ci.Version:        "0",
	}
	if k.nodeName != "" {
		attributes["NodeName"] = k.nodeName
	}
	attributes[ci.SourcesKey] = "[\"apiserver\"]"
	return ci.ConvertToOTLPMetrics(fields, attributes, k.logger)
}

func (k *K8sAPIServer) getNamespaceMetrics(clusterName, timestampNs string) []pmetric.Metrics {
	var metrics []pmetric.Metrics
	for namespace, podNum := range k.leaderElection.podClient.NamespaceToRunningPodNum() {
		fields := map[string]any{
			"namespace_number_of_running_pods": podNum,
		}
		attributes := map[string]string{
			ci.ClusterNameKey:        clusterName,
			ci.MetricType:            ci.TypeClusterNamespace,
			ci.Timestamp:             timestampNs,
			ci.AttributeK8sNamespace: namespace,
			ci.Version:               "0",
		}
		if k.nodeName != "" {
			attributes["NodeName"] = k.nodeName
		}
		attributes[ci.SourcesKey] = "[\"apiserver\"]"
		attributes[ci.AttributeKubernetes] = fmt.Sprintf("{\"namespace_name\":\"%s\"}", namespace)
		md := ci.ConvertToOTLPMetrics(fields, attributes, k.logger)
		metrics = append(metrics, md)
	}
	return metrics
}

func (k *K8sAPIServer) getDeploymentMetrics(clusterName, timestampNs string) []pmetric.Metrics {
	var metrics []pmetric.Metrics
	deployments := k.leaderElection.deploymentClient.DeploymentInfos()
	for _, deployment := range deployments {
		fields := map[string]any{
			ci.ReplicasDesired:           deployment.Spec.Replicas,              // replicas_desired
			ci.ReplicasReady:             deployment.Status.ReadyReplicas,       // replicas_ready
			ci.StatusReplicasAvailable:   deployment.Status.AvailableReplicas,   // status_replicas_available
			ci.StatusReplicasUnavailable: deployment.Status.UnavailableReplicas, // status_replicas_unavailable
		}
		attributes := map[string]string{
			ci.ClusterNameKey:        clusterName,
			ci.MetricType:            ci.TypeClusterDeployment,
			ci.Timestamp:             timestampNs,
			ci.AttributePodName:      deployment.Name,
			ci.AttributeK8sNamespace: deployment.Namespace,
			ci.Version:               "0",
		}
		if k.nodeName != "" {
			attributes[ci.NodeNameKey] = k.nodeName
		}
		attributes[ci.SourcesKey] = "[\"apiserver\"]"
		// attributes[ci.AttributeKubernetes] = fmt.Sprintf("{\"namespace_name\":\"%s\",\"deployment_name\":\"%s\"}",
		//	deployment.Namespace, deployment.Name)
		md := ci.ConvertToOTLPMetrics(fields, attributes, k.logger)
		metrics = append(metrics, md)
	}
	return metrics
}

func (k *K8sAPIServer) getDaemonSetMetrics(clusterName, timestampNs string) []pmetric.Metrics {
	var metrics []pmetric.Metrics
	daemonSets := k.leaderElection.daemonSetClient.DaemonSetInfos()
	for _, daemonSet := range daemonSets {
		fields := map[string]any{
			ci.StatusReplicasAvailable:   daemonSet.Status.NumberAvailable,        // status_replicas_available
			ci.StatusReplicasUnavailable: daemonSet.Status.NumberUnavailable,      // status_replicas_unavailable
			ci.ReplicasDesired:           daemonSet.Status.DesiredNumberScheduled, // replicas_desired
			ci.ReplicasReady:             daemonSet.Status.CurrentNumberScheduled, // replicas_ready
		}
		attributes := map[string]string{
			ci.ClusterNameKey:        clusterName,
			ci.MetricType:            ci.TypeClusterDaemonSet,
			ci.Timestamp:             timestampNs,
			ci.AttributePodName:      daemonSet.Name,
			ci.AttributeK8sNamespace: daemonSet.Namespace,
			ci.Version:               "0",
		}
		if k.nodeName != "" {
			attributes[ci.NodeNameKey] = k.nodeName
		}
		attributes[ci.SourcesKey] = "[\"apiserver\"]"
		// attributes[ci.AttributeKubernetes] = fmt.Sprintf("{\"namespace_name\":\"%s\",\"daemonset_name\":\"%s\"}",
		//	daemonSet.Namespace, daemonSet.Name)
		md := ci.ConvertToOTLPMetrics(fields, attributes, k.logger)
		metrics = append(metrics, md)
	}
	return metrics
}

func (k *K8sAPIServer) getServiceMetrics(clusterName, timestampNs string) []pmetric.Metrics {
	var metrics []pmetric.Metrics
	for service, podNum := range k.leaderElection.epClient.ServiceToPodNum() {
		fields := map[string]any{
			"service_number_of_running_pods": podNum,
		}
		attributes := map[string]string{
			ci.ClusterNameKey:        clusterName,
			ci.MetricType:            ci.TypeClusterService,
			ci.Timestamp:             timestampNs,
			ci.TypeService:           service.ServiceName,
			ci.AttributeK8sNamespace: service.Namespace,
			ci.Version:               "0",
		}
		if k.nodeName != "" {
			attributes["NodeName"] = k.nodeName
		}
		attributes[ci.SourcesKey] = "[\"apiserver\"]"
		attributes[ci.AttributeKubernetes] = fmt.Sprintf("{\"namespace_name\":\"%s\",\"service_name\":\"%s\"}",
			service.Namespace, service.ServiceName)
		md := ci.ConvertToOTLPMetrics(fields, attributes, k.logger)
		metrics = append(metrics, md)
	}
	return metrics
}

func (k *K8sAPIServer) getStatefulSetMetrics(clusterName, timestampNs string) []pmetric.Metrics {
	var metrics []pmetric.Metrics
	statefulSets := k.leaderElection.statefulSetClient.StatefulSetInfos()
	for _, statefulSet := range statefulSets {
		fields := map[string]any{
			ci.ReplicasDesired:         statefulSet.Spec.Replicas,            // replicas_desired
			ci.ReplicasReady:           statefulSet.Status.ReadyReplicas,     // replicas_ready
			ci.StatusReplicasAvailable: statefulSet.Status.AvailableReplicas, // status_replicas_available
		}
		attributes := map[string]string{
			ci.ClusterNameKey:        clusterName,
			ci.MetricType:            ci.TypeClusterStatefulSet,
			ci.Timestamp:             timestampNs,
			ci.AttributePodName:      statefulSet.Name,
			ci.AttributeK8sNamespace: statefulSet.Namespace,
			ci.Version:               "0",
		}
		if k.nodeName != "" {
			attributes[ci.NodeNameKey] = k.nodeName
		}
		attributes[ci.SourcesKey] = "[\"apiserver\"]"
		md := ci.ConvertToOTLPMetrics(fields, attributes, k.logger)
		metrics = append(metrics, md)
	}
	return metrics
}

func (k *K8sAPIServer) getReplicaSetMetrics(clusterName, timestampNs string) []pmetric.Metrics {
	var metrics []pmetric.Metrics
	replicaSets := k.leaderElection.replicaSetClient.ReplicaSetInfos()
	for _, replicaSet := range replicaSets {
		fields := map[string]any{
			ci.ReplicasDesired:         replicaSet.Spec.Replicas,            // replicas_desired
			ci.ReplicasReady:           replicaSet.Status.ReadyReplicas,     // replicas_ready
			ci.StatusReplicasAvailable: replicaSet.Status.AvailableReplicas, // status_replicas_available
		}
		attributes := map[string]string{
			ci.ClusterNameKey:        clusterName,
			ci.MetricType:            ci.TypeClusterReplicaSet,
			ci.Timestamp:             timestampNs,
			ci.AttributePodName:      replicaSet.Name,
			ci.AttributeK8sNamespace: replicaSet.Namespace,
			ci.Version:               "0",
		}
		if k.nodeName != "" {
			attributes[ci.NodeNameKey] = k.nodeName
		}
		attributes[ci.SourcesKey] = "[\"apiserver\"]"
		md := ci.ConvertToOTLPMetrics(fields, attributes, k.logger)
		metrics = append(metrics, md)
	}
	return metrics
}

// Statues and conditions for all pods assigned to a node are determined in podstore.go. Given Pending pods do not have a node allocated to them, we need to fetch their details from the K8s API Server here.
func (k *K8sAPIServer) getPendingPodStatusMetrics(clusterName, timestampNs string) []pmetric.Metrics {
	var metrics []pmetric.Metrics
	podsList := k.leaderElection.podClient.PodInfos()
	podKeyToServiceNamesMap := k.leaderElection.epClient.PodKeyToServiceNames()

	for _, podInfo := range podsList {
		if podInfo.Phase == corev1.PodPending {
			fields := map[string]any{}

			if k.includeEnhancedMetrics {
				addPodStatusMetrics(fields, podInfo)
				addPodConditionMetrics(fields, podInfo)
			}

			attributes := map[string]string{
				ci.ClusterNameKey:        clusterName,
				ci.MetricType:            ci.TypePod,
				ci.Timestamp:             timestampNs,
				ci.AttributePodName:      podInfo.Name,
				ci.AttributeK8sNamespace: podInfo.Namespace,
				ci.Version:               "0",
			}

			podKey := k8sutil.CreatePodKey(podInfo.Namespace, podInfo.Name)
			if serviceList, ok := podKeyToServiceNamesMap[podKey]; ok {
				if len(serviceList) > 0 {
					attributes[ci.TypeService] = serviceList[0]
				}
			}

			attributes[ci.PodStatus] = string(corev1.PodPending)
			attributes["k8s.node.name"] = "pending"

			kubernetesBlob := map[string]any{}
			k.getKubernetesBlob(podInfo, kubernetesBlob, attributes)
			if k.nodeName != "" {
				kubernetesBlob["host"] = k.nodeName
			}
			if len(kubernetesBlob) > 0 {
				kubernetesInfo, err := json.Marshal(kubernetesBlob)
				if err != nil {
					k.logger.Warn("Error parsing kubernetes blob for pod metrics")
				} else {
					attributes[ci.AttributeKubernetes] = string(kubernetesInfo)
				}
			}
			attributes[ci.SourcesKey] = "[\"apiserver\"]"
			md := ci.ConvertToOTLPMetrics(fields, attributes, k.logger)
			metrics = append(metrics, md)
		}
	}
	return metrics
}

// TODO this is duplicated code from podstore.go, move this to a common package to re-use
func (k *K8sAPIServer) getKubernetesBlob(pod *k8sclient.PodInfo, kubernetesBlob map[string]any, attributes map[string]string) {
	var owners []any
	podName := ""
	for _, owner := range pod.OwnerReferences {
		if owner.Kind != "" && owner.Name != "" {
			kind := owner.Kind
			name := owner.Name
			if owner.Kind == ci.ReplicaSet {
				rsToDeployment := k.leaderElection.replicaSetClient.ReplicaSetToDeployment()
				if parent := rsToDeployment[owner.Name]; parent != "" {
					kind = ci.Deployment
					name = parent
				} else if parent := parseDeploymentFromReplicaSet(owner.Name); parent != "" {
					kind = ci.Deployment
					name = parent
				}
			} else if owner.Kind == ci.Job {
				if parent := parseCronJobFromJob(owner.Name); parent != "" {
					kind = ci.CronJob
					name = parent
				} else if !k.addFullPodNameMetricLabel {
					name = getJobNamePrefix(name)
				}
			}
			owners = append(owners, map[string]string{"owner_kind": kind, "owner_name": name})

			if podName == "" {
				if owner.Kind == ci.StatefulSet {
					podName = pod.Name
				} else if owner.Kind == ci.DaemonSet || owner.Kind == ci.Job ||
					owner.Kind == ci.ReplicaSet || owner.Kind == ci.ReplicationController {
					podName = name
				}
			}
		}
	}

	if len(owners) > 0 {
		kubernetesBlob["pod_owners"] = owners
	}

	labels := make(map[string]string)
	for k, v := range pod.Labels {
		labels[k] = v
	}
	if len(labels) > 0 {
		kubernetesBlob["labels"] = labels
	}
	kubernetesBlob["namespace_name"] = pod.Namespace
	kubernetesBlob["pod_id"] = pod.UID

	// if podName is not set according to a well-known controllers, then set it to its own name
	if podName == "" {
		if strings.HasPrefix(pod.Name, KubeProxy) && !k.addFullPodNameMetricLabel {
			podName = KubeProxy
		} else {
			podName = pod.Name
		}
	}

	attributes[ci.AttributePodName] = podName
	if k.addFullPodNameMetricLabel {
		attributes[ci.AttributeFullPodName] = pod.Name
		kubernetesBlob["pod_name"] = pod.Name
	}
}

// Shutdown stops the k8sApiServer
func (k *K8sAPIServer) Shutdown() error {
	if k.cancel != nil {
		k.cancel()
	}
	return nil
}<|MERGE_RESOLUTION|>--- conflicted
+++ resolved
@@ -15,9 +15,6 @@
 
 	"go.opentelemetry.io/collector/pdata/pmetric"
 	"go.uber.org/zap"
-<<<<<<< HEAD
-	corev1 "k8s.io/api/core/v1"
-=======
 	v1 "k8s.io/api/core/v1"
 	metav1 "k8s.io/apimachinery/pkg/apis/meta/v1"
 	"k8s.io/apimachinery/pkg/runtime"
@@ -29,15 +26,12 @@
 	"k8s.io/client-go/tools/leaderelection/resourcelock"
 	"k8s.io/client-go/tools/record"
 	"k8s.io/klog/v2"
->>>>>>> da050524
 
 	ci "github.com/open-telemetry/opentelemetry-collector-contrib/internal/aws/containerinsight"
 	"github.com/open-telemetry/opentelemetry-collector-contrib/internal/aws/k8s/k8sclient"
 	"github.com/open-telemetry/opentelemetry-collector-contrib/internal/aws/k8s/k8sutil"
 )
 
-<<<<<<< HEAD
-=======
 const (
 	lockName = "otel-container-insight-clusterleader"
 )
@@ -64,7 +58,6 @@
 	ShutdownPodClient()
 }
 
->>>>>>> da050524
 // K8sAPIServer is a struct that produces metrics from kubernetes api server
 type K8sAPIServer struct {
 	nodeName                  string // get the value from downward API
