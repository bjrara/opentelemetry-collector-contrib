--- conflicted
+++ resolved
@@ -17,12 +17,8 @@
 	"github.com/julienschmidt/httprouter"
 	"go.opentelemetry.io/collector/component"
 	"go.opentelemetry.io/collector/consumer"
-	"go.opentelemetry.io/collector/obsreport"
 	"go.opentelemetry.io/collector/receiver"
-<<<<<<< HEAD
-=======
 	"go.opentelemetry.io/collector/receiver/receiverhelper"
->>>>>>> 592374af
 	"go.uber.org/zap"
 
 	"github.com/open-telemetry/opentelemetry-collector-contrib/receiver/webhookeventreceiver/internal/metadata"
@@ -45,11 +41,7 @@
 	logConsumer consumer.Logs
 	server      *http.Server
 	shutdownWG  sync.WaitGroup
-<<<<<<< HEAD
-	obsrecv     *obsreport.Receiver
-=======
 	obsrecv     *receiverhelper.ObsReport
->>>>>>> 592374af
 	gzipPool    *sync.Pool
 }
 
@@ -67,11 +59,7 @@
 		transport = "https"
 	}
 
-<<<<<<< HEAD
-	obsrecv, err := obsreport.NewReceiver(obsreport.ReceiverSettings{
-=======
 	obsrecv, err := receiverhelper.NewObsReport(receiverhelper.ObsReportSettings{
->>>>>>> 592374af
 		ReceiverID:             params.ID,
 		Transport:              transport,
 		ReceiverCreateSettings: params,
@@ -87,11 +75,7 @@
 		cfg:         &cfg,
 		logConsumer: consumer,
 		obsrecv:     obsrecv,
-<<<<<<< HEAD
-		gzipPool:    &sync.Pool{New: func() interface{} { return new(gzip.Reader) }},
-=======
 		gzipPool:    &sync.Pool{New: func() any { return new(gzip.Reader) }},
->>>>>>> 592374af
 	}
 
 	return er, nil
