--- conflicted
+++ resolved
@@ -17,11 +17,8 @@
 	"go.opentelemetry.io/collector/receiver"
 	"go.opentelemetry.io/collector/receiver/receiverhelper"
 	"go.uber.org/zap"
-<<<<<<< HEAD
-=======
 
 	"github.com/open-telemetry/opentelemetry-collector-contrib/receiver/collectdreceiver/internal/metadata"
->>>>>>> 592374af
 )
 
 var _ receiver.Metrics = (*collectdReceiver)(nil)
@@ -122,18 +119,10 @@
 
 	defaultAttrs := cdr.defaultAttributes(r)
 
-<<<<<<< HEAD
-	ctx := context.Background()
-	metrics := pmetric.NewMetrics()
-	scopeMetrics := metrics.ResourceMetrics().AppendEmpty().ScopeMetrics().AppendEmpty()
-	for _, record := range records {
-		err = record.appendToMetrics(scopeMetrics, defaultAttrs)
-=======
 	metrics := pmetric.NewMetrics()
 	scopeMetrics := metrics.ResourceMetrics().AppendEmpty().ScopeMetrics().AppendEmpty()
 	for _, record := range records {
 		err = record.appendToMetrics(cdr.logger, scopeMetrics, defaultAttrs)
->>>>>>> 592374af
 		if err != nil {
 			cdr.obsrecv.EndMetricsOp(ctx, metadata.Type, len(records), err)
 			cdr.handleHTTPErr(w, err, "unable to process metrics")
