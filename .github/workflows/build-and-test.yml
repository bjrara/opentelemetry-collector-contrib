name: build-and-test
on:
  workflow_dispatch:
  push:
    branches: [main]
    tags:
      - "v[0-9]+.[0-9]+.[0-9]+*"
  merge_group:
  pull_request:
env:
  TEST_RESULTS: testbed/tests/results/junit/results.xml
  # Make sure to exit early if cache segment download times out after 2 minutes.
  # We limit cache download as a whole to 5 minutes.
  SEGMENT_DOWNLOAD_TIMEOUT_MINS: 2

# Do not cancel this workflow on main. See https://github.com/open-telemetry/opentelemetry-collector-contrib/pull/16616
concurrency:
  group: ${{ github.workflow }}-${{ github.head_ref || github.run_id }}
  cancel-in-progress: true

jobs:
  setup-environment:
    timeout-minutes: 30
    runs-on: ubuntu-latest
    if: ${{ github.actor != 'dependabot[bot]' }}
    steps:
      - uses: actions/checkout@v4
      - uses: actions/setup-go@v5
        with:
<<<<<<< HEAD
          go-version: "1.22.5"
=======
          go-version: "1.22.8"
>>>>>>> a4900832
          cache: false
      - name: Cache Go
        id: go-cache
        timeout-minutes: 5
        uses: actions/cache@v4
        with:
          path: |
            ~/go/bin
            ~/go/pkg/mod
            ./.tools
          key: go-cache-${{ runner.os }}-${{ hashFiles('**/go.sum') }}
      - name: Install dependencies
        if: steps.go-cache.outputs.cache-hit != 'true'
        run: make -j2 gomoddownload
      - name: Install Tools
        if: steps.go-cache.outputs.cache-hit != 'true'
        run: make install-tools
  check-collector-module-version:
    runs-on: ubuntu-latest
    needs: [setup-environment]
    steps:
      - uses: actions/checkout@v4
      - run: make genotelcontribcol
      - name: Check Collector Module Version
        run: ./.github/workflows/scripts/check-collector-module-version.sh
  check-codeowners:
    runs-on: ubuntu-latest
    needs: [setup-environment]
    steps:
      - uses: actions/checkout@v4
      - name: Check Code Owner Existence
        run: ./.github/workflows/scripts/check-codeowners.sh check_code_owner_existence
      - name: Check Component Existence
        run: ./.github/workflows/scripts/check-codeowners.sh check_component_existence
      - name: Validate Allowlist entries
        run: ./.github/workflows/scripts/check-codeowners.sh check_entries_in_allowlist
  lint-matrix:
    strategy:
      fail-fast: false
      matrix:
        goos:
          - windows
          - linux
        group:
          - receiver-0
          - receiver-1
          - receiver-2
          - receiver-3
          - processor-0
          - processor-1
          - exporter-0
          - exporter-1
          - exporter-2
          - exporter-3
          - extension
          - connector
          - internal
          - pkg
          - cmd-0
          - cmd-1
          - other
    runs-on: ubuntu-latest
    needs: [setup-environment]
    steps:
      - uses: actions/checkout@v4
      - uses: actions/setup-go@v5
        with:
<<<<<<< HEAD
          go-version: "1.22.5"
=======
          go-version: "1.22.8"
>>>>>>> a4900832
          cache: false
      - name: Cache Go
        id: go-cache
        timeout-minutes: 5
        uses: actions/cache@v4
        with:
          path: |
            ~/go/bin
            ~/go/pkg/mod
            ./.tools
          key: go-cache-${{ runner.os }}-${{ hashFiles('**/go.sum') }}
      - name: Install dependencies
        if: steps.go-cache.outputs.cache-hit != 'true'
        run: make -j2 gomoddownload
      - name: Install Tools
        if: steps.go-cache.outputs.cache-hit != 'true'
        run: make install-tools
      - name: Cache Lint Build
        uses: actions/cache@v4
        with:
          path: ~/.cache/go-build
          key: go-lint-build-${{ matrix.group }}-${{ runner.os }}-${{ hashFiles('**/go.sum') }}
      - name: Lint
        run: GOOS=${{ matrix.goos }} GOARCH=amd64 make -j2 golint GROUP=${{ matrix.group }}
  lint:
    if: ${{ github.actor != 'dependabot[bot]' && always() }}
    runs-on: ubuntu-latest
    needs: [setup-environment, lint-matrix]
    steps:
      - name: Print result
        run: echo ${{ needs.lint-matrix.result }}
      - name: Interpret result
        run: |
          if [[ success == ${{ needs.lint-matrix.result }} ]]
          then
            echo "All matrix jobs passed!"
          else
            echo "One or more matrix jobs failed."
            false
          fi
  govulncheck:
    strategy:
      fail-fast: false
      matrix:
        group:
          - receiver-0
          - receiver-1
          - receiver-2
          - receiver-3
          - processor-0
          - processor-1
          - exporter-0
          - exporter-1
          - exporter-2
          - exporter-3
          - extension
          - connector
          - internal
          - pkg
          - cmd-0
          - cmd-1
    runs-on: ubuntu-latest
    timeout-minutes: 30
    steps:
      - name: Checkout Repo
        uses: actions/checkout@v4
      - name: Setup Go
        uses: actions/setup-go@v5
        with:
<<<<<<< HEAD
          go-version: "1.22.5"
=======
          go-version: "1.22.8"
>>>>>>> a4900832
          cache: false
      - name: Cache Go
        id: go-cache
        timeout-minutes: 5
        uses: actions/cache@v4
        with:
          path: |
            ~/go/bin
            ~/go/pkg/mod
            ./.tools
          key: go-cache-${{ runner.os }}-${{ hashFiles('**/go.sum') }}
      - name: Install Tools
        if: steps.go-cache.outputs.cache-hit != 'true'
        run: make install-tools
      - name: Run `govulncheck`
        run: make -j2 gogovulncheck GROUP=${{ matrix.group }}
  checks:
    runs-on: ubuntu-latest
    needs: [setup-environment]
    steps:
      - uses: actions/checkout@v4
      - uses: actions/setup-go@v5
        with:
<<<<<<< HEAD
          go-version: "1.22.5"
=======
          go-version: "1.22.8"
>>>>>>> a4900832
          cache: false
      - name: Cache Go
        id: go-cache
        timeout-minutes: 5
        uses: actions/cache@v4
        with:
          path: |
            ~/go/bin
            ~/go/pkg/mod
            ./.tools
          key: go-cache-${{ runner.os }}-${{ hashFiles('**/go.sum') }}
      - name: Install dependencies
        if: steps.go-cache.outputs.cache-hit != 'true'
        run: make -j2 gomoddownload
      - name: Install Tools
        if: steps.go-cache.outputs.cache-hit != 'true'
        run: make install-tools
      - run: make genotelcontribcol
      - name: CheckDoc
        run: make checkdoc
      - name: CheckMetadata
        run: make checkmetadata
      - name: CheckApi
        run: make checkapi
      - name: Porto
        run: |
          make -j2 goporto
          git diff --exit-code || (echo 'Porto links are out of date, please run "make goporto" and commit the changes in this PR.' && exit 1)
      - name: crosslink
        run: |
          make crosslink
          git diff --exit-code || (echo 'Replace statements are out of date, please run "make crosslink" and commit the changes in this PR.' && exit 1)
      - name: Check for go mod dependency changes
        run: |
          make gotidy
          git diff --exit-code || (echo 'go.mod/go.sum deps changes detected, please run "make gotidy" and commit the changes in this PR.' && exit 1)
      - name: Gen distributions
        run: |
          make gendistributions
          git diff -s --exit-code || (echo 'Generated code is out of date, please run "make gendistributions" and commit the changes in this PR.' && exit 1)
      - name: Gen CODEOWNERS
        if: (github.ref == 'refs/heads/main' || startsWith(github.ref, 'refs/tags/v')) && github.repository == 'open-telemetry/opentelemetry-collector-contrib'
        run: |
          GITHUB_TOKEN=${{ secrets.READ_ORG_AND_USER_TOKEN }} make gengithub
          git diff -s --exit-code || (echo 'Generated code is out of date, please apply this diff and commit the changes in this PR.' && git diff && exit 1)
      - name: CodeGen
        run: |
          make -j2 generate
          if [[ -n $(git status -s) ]]; then
            echo 'Generated code is out of date, please run "make generate" and commit the changes in this PR.'
            exit 1
          fi
      - name: MultimodVerify
        run: make multimod-verify
      - name: Components dropdown in issue templates
        run: |
          make generate-gh-issue-templates
          git diff --exit-code '.github/ISSUE_TEMPLATE' || (echo 'Dropdowns in issue templates are out of date, please run "make generate-gh-issue-templates" and commit the changes in this PR.' && exit 1)
  unittest-matrix:
    strategy:
      fail-fast: false
      matrix:
<<<<<<< HEAD
        go-version: ["1.22.5", "1.21.11"] # 1.20 is interpreted as 1.2 without quotes
=======
        go-version: ["1.23.0", "1.22.8"] # 1.20 is interpreted as 1.2 without quotes
>>>>>>> a4900832
        runner: [ubuntu-latest]
        group:
          - receiver-0
          - receiver-1
          - receiver-2
          - receiver-3
          - processor-0
          - processor-1
          - exporter-0
          - exporter-1
          - exporter-2
          - exporter-3
          - extension
          - connector
          - internal
          - pkg
          - cmd-0
          - cmd-1
          - other
    runs-on: ${{ matrix.runner }}
    needs: [setup-environment]
    steps:
      - uses: actions/checkout@v4
      - uses: actions/setup-go@v5
        with:
          go-version: ${{ matrix.go-version }}
          cache: false
      - name: Cache Go
        id: go-cache
        timeout-minutes: 5
        uses: actions/cache@v4
        with:
          path: |
            ~/go/bin
            ~/go/pkg/mod
            ./.tools
          key: go-cache-${{ runner.os }}-${{ hashFiles('**/go.sum') }}
      - name: Install dependencies
        if: steps.go-cache.outputs.cache-hit != 'true'
        run: make -j2 gomoddownload
      - name: Install Tools
        if: steps.go-cache.outputs.cache-hit != 'true'
        run: make install-tools
      - name: Cache Test Build
        uses: actions/cache@v4
        with:
          path: ~/.cache/go-build
          key: go-test-build-${{ runner.os }}-${{ matrix.go-version }}-${{ matrix.runner }}-${{ hashFiles('**/go.sum') }}
      - name: Run Unit Tests
        if: startsWith( matrix.go-version, '1.22' ) != true
        run: make gotest GROUP=${{ matrix.group }}
      - name: Run Unit Tests With Coverage
        if: startsWith( matrix.go-version, '1.22' ) # only run coverage on one version
        run: make gotest-with-cover GROUP=${{ matrix.group }}
      - uses: actions/upload-artifact@v4
        if: startsWith( matrix.go-version, '1.22' ) # only upload artifact for one version
        with:
          name: coverage-artifacts-${{ matrix.go-version }}-${{ matrix.runner }}-${{ matrix.group }}
          path: ${{ matrix.group }}-coverage.txt
  unittest:
    if: ${{ github.actor != 'dependabot[bot]' && always() }}
    runs-on: ubuntu-latest
    needs: [setup-environment, unittest-matrix]
    steps:
      - name: Print result
        run: echo ${{ needs.unittest-matrix.result }}
      - name: Interpret result
        run: |
          if [[ success == ${{ needs.unittest-matrix.result }} ]]
          then
            echo "All matrix jobs passed!"
          else
            echo "One or more matrix jobs failed."
            false
          fi
  coverage:
    runs-on: ubuntu-latest
    needs: [unittest]
    steps:
      - uses: actions/checkout@v4
      - uses: actions/download-artifact@v4
        with:
          merge-multiple: true
          pattern: coverage-artifacts-*
      - name: Upload coverage report
        uses: codecov/codecov-action@015f24e6818733317a2da2edd6290ab26238649a # 5.0.7
        env:
          CODECOV_TOKEN: ${{ secrets.CODECOV_TOKEN }}

  integration-tests-matrix:
    strategy:
      fail-fast: false
      matrix:
        group:
          - receiver-0
          - receiver-1
          - receiver-2
          - receiver-3
          - processor-0
          - processor-1
          - exporter-0
          - exporter-1
          - exporter-2
          - exporter-3
          - extension
          - connector
          - internal
          - pkg
          - cmd-0
          - cmd-1
    runs-on: ubuntu-latest
    needs: [setup-environment]
    steps:
      - uses: actions/checkout@v4
      - uses: actions/setup-go@v5
        with:
<<<<<<< HEAD
          go-version: "1.22.5"
=======
          go-version: "1.22.8"
>>>>>>> a4900832
          cache: false
      - name: Cache Go
        id: go-cache
        timeout-minutes: 5
        uses: actions/cache@v4
        with:
          path: |
            ~/go/bin
            ~/go/pkg/mod
            ./.tools
          key: go-cache-${{ runner.os }}-${{ hashFiles('**/go.sum') }}
      - name: Run Integration Tests
        run: make gointegration-test GROUP=${{ matrix.group }}

  integration-tests:
    if: ${{ github.actor != 'dependabot[bot]' && always() }}
    runs-on: ubuntu-latest
    needs: [setup-environment, integration-tests-matrix]
    steps:
      - name: Print result
        run: echo ${{ needs.integration-tests-matrix.result }}
      - name: Interpret result
        run: |
          if [[ success == ${{ needs.integration-tests-matrix.result }} ]]
          then
            echo "All matrix jobs passed!"
          else
            echo "One or more matrix jobs failed."
            false
          fi

  correctness-traces:
    runs-on: ubuntu-latest
    needs: [setup-environment]
    steps:
      - uses: actions/checkout@v4
      - uses: actions/setup-go@v5
        with:
<<<<<<< HEAD
          go-version: "1.22.5"
=======
          go-version: "1.22.8"
>>>>>>> a4900832
          cache: false
      - name: Cache Go
        id: go-cache
        timeout-minutes: 5
        uses: actions/cache@v4
        with:
          path: |
            ~/go/bin
            ~/go/pkg/mod
            ./.tools
          key: go-cache-${{ runner.os }}-${{ hashFiles('**/go.sum') }}
      - name: Install dependencies
        if: steps.go-cache.outputs.cache-hit != 'true'
        run: make -j2 gomoddownload
      - name: Install Tools
        if: steps.go-cache.outputs.cache-hit != 'true'
        run: make install-tools
      - name: Correctness
        run: make -C testbed run-correctness-traces-tests
  correctness-metrics:
    runs-on: ubuntu-latest
    needs: [setup-environment]
    steps:
      - uses: actions/checkout@v4
      - uses: actions/setup-go@v5
        with:
<<<<<<< HEAD
          go-version: "1.22.5"
=======
          go-version: "1.22.8"
>>>>>>> a4900832
          cache: false
      - name: Cache Go
        id: go-cache
        timeout-minutes: 5
        uses: actions/cache@v4
        with:
          path: |
            ~/go/bin
            ~/go/pkg/mod
            ./.tools
          key: go-cache-${{ runner.os }}-${{ hashFiles('**/go.sum') }}
      - name: Install dependencies
        if: steps.go-cache.outputs.cache-hit != 'true'
        run: make -j2 gomoddownload
      - name: Install Tools
        if: steps.go-cache.outputs.cache-hit != 'true'
        run: make install-tools
      - name: Correctness
        run: make -C testbed run-correctness-metrics-tests

  build-examples:
    runs-on: ubuntu-latest
    needs: [setup-environment]
    steps:
      - uses: actions/checkout@v4
      - run: make genotelcontribcol
      - name: Build Examples
        run: make build-examples

  cross-compile:
    runs-on: ubuntu-latest
    needs: [setup-environment]
    strategy:
      fail-fast: false
      matrix:
        os:
          - darwin
          - linux
          - windows
        arch:
          - 386
          - amd64
          - arm
          - arm64
          - ppc64le
          - s390x
        include:
          - os: linux
            arch: arm
            arm: 7
        exclude:
          - os: darwin
            arch: 386
          - os: darwin
            arch: arm
          - os: darwin
            arch: ppc64le
          - os: darwin
            arch: s390x
          - os: windows
            arch: arm
          - os: windows
            arch: arm64
          - os: windows
            arch: ppc64le
          - os: windows
            arch: s390x
    steps:
      - uses: actions/checkout@v4
      - uses: actions/setup-go@v5
        with:
<<<<<<< HEAD
          go-version: "1.22.5"
=======
          go-version: "1.22.8"
>>>>>>> a4900832
          cache: false
      - name: Cache Go
        id: go-cache
        timeout-minutes: 5
        uses: actions/cache@v4
        with:
          path: |
            ~/go/bin
            ~/go/pkg/mod
            ./.tools
          key: go-cache-${{ runner.os }}-${{ hashFiles('**/go.sum') }}
      - name: Install dependencies
        if: steps.go-cache.outputs.cache-hit != 'true'
        run: make -j2 gomoddownload
      - name: Install Tools
        if: steps.go-cache.outputs.cache-hit != 'true'
        run: make install-tools
      - name: Generate collector files
        run: make genotelcontribcol
      - name: Build Collector ${{ matrix.binary }}
        run: make GOOS=${{ matrix.os }} GOARCH=${{ matrix.arch }} GOARM=${{ matrix.arm }} otelcontribcol
      - name: Upload Collector Binaries
        uses: actions/upload-artifact@v4
        with:
          name: collector-binaries-${{ matrix.os }}-${{ matrix.arch }}
          path: ./bin/*

  publish-check:
    runs-on: ubuntu-latest
    needs: [lint, unittest, integration-tests]
    steps:
      - uses: actions/checkout@v4
      - name: Download Binaries
        uses: actions/download-artifact@v4
        with:
          merge-multiple: true
          path: ./bin/
          pattern: collector-binaries-*
      - name: Verify Distribution Files Exist
        id: check
        run: ./.github/workflows/scripts/verify-dist-files-exist.sh
  publish-dev:
    runs-on: ubuntu-latest
    needs: [lint, unittest, integration-tests]
    if: (github.ref == 'refs/heads/main' || startsWith(github.ref, 'refs/tags/v')) && github.repository == 'open-telemetry/opentelemetry-collector-contrib'
    steps:
      - uses: actions/checkout@v4
      - uses: actions/setup-go@v5
        with:
<<<<<<< HEAD
          go-version: "1.22.5"
=======
          go-version: "1.22.8"
>>>>>>> a4900832
          cache: false
      - name: Mkdir bin and dist
        run: |
          mkdir bin/ dist/
      - name: Cache Go
        id: go-cache
        timeout-minutes: 5
        uses: actions/cache@v4
        with:
          path: |
            ~/go/bin
            ~/go/pkg/mod
            ./.tools
          key: go-cache-${{ runner.os }}-${{ hashFiles('**/go.sum') }}
      - name: Install dependencies
        if: steps.go-cache.outputs.cache-hit != 'true'
        run: make -j2 gomoddownload
      - name: Install Tools
        if: steps.go-cache.outputs.cache-hit != 'true'
        run: make install-tools
      - name: Download Binaries
        uses: actions/download-artifact@v4
        with:
          merge-multiple: true
          path: ./bin/
          pattern: collector-binaries-*
      - run: chmod +x bin/*
      - name: Add Permissions to Tool Binaries
        run: chmod -R +x ./dist
      - name: Verify Distribution Files Exist
        id: check
        run: ./.github/workflows/scripts/verify-dist-files-exist.sh
      - name: Build Docker Image
        if: steps.check.outputs.passed == 'true'
        run: |
          make genotelcontribcol
          make docker-otelcontribcol
          docker tag otelcontribcol:latest otel/opentelemetry-collector-contrib-dev:$GITHUB_SHA
          docker tag otelcontribcol:latest otel/opentelemetry-collector-contrib-dev:latest
      - name: Validate Docker Image
        if: steps.check.outputs.passed == 'true'
        run: |
          docker run otel/opentelemetry-collector-contrib-dev:$GITHUB_SHA --version
          docker run otel/opentelemetry-collector-contrib-dev:latest --version
      - name: Login to Docker Hub
        uses: docker/login-action@v3
        with:
          username: ${{ secrets.DOCKER_USERNAME }}
          password: ${{ secrets.DOCKER_PASSWORD }}
      - name: Push Docker Image
        if: steps.check.outputs.passed == 'true'
        run: |
          docker push otel/opentelemetry-collector-contrib-dev:$GITHUB_SHA
          docker push otel/opentelemetry-collector-contrib-dev:latest
  publish-stable:
    runs-on: ubuntu-latest
    needs: [lint, unittest, integration-tests]
    if: startsWith(github.ref, 'refs/tags/v') && github.repository == 'open-telemetry/opentelemetry-collector-contrib'
    steps:
      - uses: actions/checkout@v4
      - name: Set Release Tag
        id: github_tag
        run: ./.github/workflows/scripts/set_release_tag.sh
      - name: Create Github Release
        run: |
          gh release create $RELEASE_TAG -t $RELEASE_TAG -n "The OpenTelemetry Collector Contrib contains everything in the [opentelemetry-collector release](https://github.com/open-telemetry/opentelemetry-collector/releases/tag/$RELEASE_TAG), be sure to check the release notes there as well."
        env:
          GITHUB_TOKEN: ${{ secrets.GITHUB_TOKEN }}
          RELEASE_TAG: ${{ steps.github_tag.outputs.tag }}
  rotate-milestone:
    # This job updates the "next release" milestone
    # to the latest released version and creates a new milestone
    # named "next release" in its place
    runs-on: ubuntu-latest
    needs: [publish-stable]
    if: startsWith(github.ref, 'refs/tags/v') && github.repository == 'open-telemetry/opentelemetry-collector-contrib'
    steps:
      - uses: actions/github-script@v7
        with:
          script: |
            const milestones = await github.rest.issues.listMilestones({
              owner: context.repo.owner,
              repo: context.repo.repo,
              state: "open"
            })
            for (const milestone of milestones.data) {
              if (milestone.title == "next release") {
                await github.rest.issues.updateMilestone({
                  owner: context.repo.owner,
                  repo: context.repo.repo,
                  milestone_number: milestone.number,
                  title: "${{ github.ref_name }}"
                });
                await github.rest.issues.createMilestone({
                  owner: context.repo.owner,
                  repo: context.repo.repo,
                  title: "next release"
                });
                return
              }
            }<|MERGE_RESOLUTION|>--- conflicted
+++ resolved
@@ -27,11 +27,7 @@
       - uses: actions/checkout@v4
       - uses: actions/setup-go@v5
         with:
-<<<<<<< HEAD
-          go-version: "1.22.5"
-=======
-          go-version: "1.22.8"
->>>>>>> a4900832
+          go-version: "1.22.8"
           cache: false
       - name: Cache Go
         id: go-cache
@@ -99,11 +95,7 @@
       - uses: actions/checkout@v4
       - uses: actions/setup-go@v5
         with:
-<<<<<<< HEAD
-          go-version: "1.22.5"
-=======
-          go-version: "1.22.8"
->>>>>>> a4900832
+          go-version: "1.22.8"
           cache: false
       - name: Cache Go
         id: go-cache
@@ -173,11 +165,7 @@
       - name: Setup Go
         uses: actions/setup-go@v5
         with:
-<<<<<<< HEAD
-          go-version: "1.22.5"
-=======
-          go-version: "1.22.8"
->>>>>>> a4900832
+          go-version: "1.22.8"
           cache: false
       - name: Cache Go
         id: go-cache
@@ -201,11 +189,7 @@
       - uses: actions/checkout@v4
       - uses: actions/setup-go@v5
         with:
-<<<<<<< HEAD
-          go-version: "1.22.5"
-=======
-          go-version: "1.22.8"
->>>>>>> a4900832
+          go-version: "1.22.8"
           cache: false
       - name: Cache Go
         id: go-cache
@@ -268,11 +252,7 @@
     strategy:
       fail-fast: false
       matrix:
-<<<<<<< HEAD
-        go-version: ["1.22.5", "1.21.11"] # 1.20 is interpreted as 1.2 without quotes
-=======
         go-version: ["1.23.0", "1.22.8"] # 1.20 is interpreted as 1.2 without quotes
->>>>>>> a4900832
         runner: [ubuntu-latest]
         group:
           - receiver-0
@@ -389,11 +369,7 @@
       - uses: actions/checkout@v4
       - uses: actions/setup-go@v5
         with:
-<<<<<<< HEAD
-          go-version: "1.22.5"
-=======
-          go-version: "1.22.8"
->>>>>>> a4900832
+          go-version: "1.22.8"
           cache: false
       - name: Cache Go
         id: go-cache
@@ -432,11 +408,7 @@
       - uses: actions/checkout@v4
       - uses: actions/setup-go@v5
         with:
-<<<<<<< HEAD
-          go-version: "1.22.5"
-=======
-          go-version: "1.22.8"
->>>>>>> a4900832
+          go-version: "1.22.8"
           cache: false
       - name: Cache Go
         id: go-cache
@@ -463,11 +435,7 @@
       - uses: actions/checkout@v4
       - uses: actions/setup-go@v5
         with:
-<<<<<<< HEAD
-          go-version: "1.22.5"
-=======
-          go-version: "1.22.8"
->>>>>>> a4900832
+          go-version: "1.22.8"
           cache: false
       - name: Cache Go
         id: go-cache
@@ -539,11 +507,7 @@
       - uses: actions/checkout@v4
       - uses: actions/setup-go@v5
         with:
-<<<<<<< HEAD
-          go-version: "1.22.5"
-=======
-          go-version: "1.22.8"
->>>>>>> a4900832
+          go-version: "1.22.8"
           cache: false
       - name: Cache Go
         id: go-cache
@@ -593,11 +557,7 @@
       - uses: actions/checkout@v4
       - uses: actions/setup-go@v5
         with:
-<<<<<<< HEAD
-          go-version: "1.22.5"
-=======
-          go-version: "1.22.8"
->>>>>>> a4900832
+          go-version: "1.22.8"
           cache: false
       - name: Mkdir bin and dist
         run: |
