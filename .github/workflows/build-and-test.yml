name: build-and-test
on:
  workflow_dispatch:
  push:
    branches: [main]
    tags:
      - "v[0-9]+.[0-9]+.[0-9]+*"
  merge_group:
  pull_request:

permissions: read-all

env:
  TEST_RESULTS: testbed/tests/results/junit/results.xml
  # Make sure to exit early if cache segment download times out after 2 minutes.
  # We limit cache download as a whole to 5 minutes.
  SEGMENT_DOWNLOAD_TIMEOUT_MINS: 2

# Do not cancel this workflow on main. See https://github.com/open-telemetry/opentelemetry-collector-contrib/pull/16616
concurrency:
  group: ${{ github.workflow }}-${{ github.head_ref || github.run_id }}
  cancel-in-progress: true

jobs:
  setup-environment:
    timeout-minutes: 30
    runs-on: ubuntu-24.04
    if: ${{ github.actor != 'dependabot[bot]' }}
    steps:
      - uses: actions/checkout@11bd71901bbe5b1630ceea73d27597364c9af683 # v4
      - uses: actions/setup-go@f111f3307d8850f501ac008e886eec1fd1932a34 # v5
        with:
<<<<<<< HEAD
          go-version: "1.22.12"
=======
          go-version: "1.23.8"
>>>>>>> bb7de5bf
          cache: false
      - name: Cache Go
        id: go-cache
        timeout-minutes: 5
        uses: actions/cache@d4323d4df104b026a6aa633fdb11d772146be0bf # v4
        with:
          path: |
            ~/go/bin
            ~/go/pkg/mod
            ./.tools
          key: go-cache-${{ runner.os }}-${{ hashFiles('**/go.sum') }}
      - name: Install dependencies
        if: steps.go-cache.outputs.cache-hit != 'true'
        run: make -j2 gomoddownload
      - name: Install Tools
        if: steps.go-cache.outputs.cache-hit != 'true'
        run: make install-tools
  check-collector-module-version:
    runs-on: ubuntu-24.04
    needs: [setup-environment]
    steps:
      - uses: actions/checkout@11bd71901bbe5b1630ceea73d27597364c9af683 # v4
      - run: make genotelcontribcol
      - name: Check Collector Module Version
        run: ./.github/workflows/scripts/check-collector-module-version.sh
  lint-matrix:
    strategy:
      fail-fast: false
      matrix:
        goos:
          - windows
          - linux
        group:
          - receiver-0
          - receiver-1
          - receiver-2
          - receiver-3
          - processor-0
          - processor-1
          - exporter-0
          - exporter-1
          - exporter-2
          - exporter-3
          - extension
          - connector
          - internal
          - pkg
          - cmd-0
          - other
    runs-on: ubuntu-24.04
    needs: [setup-environment]
    steps:
      - uses: actions/checkout@11bd71901bbe5b1630ceea73d27597364c9af683 # v4
      - uses: actions/setup-go@f111f3307d8850f501ac008e886eec1fd1932a34 # v5
        with:
<<<<<<< HEAD
          go-version: "1.22.12"
=======
          go-version: "1.23.8"
>>>>>>> bb7de5bf
          cache: false
      - name: Cache Go
        id: go-cache
        timeout-minutes: 5
        uses: actions/cache@d4323d4df104b026a6aa633fdb11d772146be0bf # v4
        with:
          path: |
            ~/go/bin
            ~/go/pkg/mod
            ./.tools
          key: go-cache-${{ runner.os }}-${{ hashFiles('**/go.sum') }}
      - name: Install dependencies
        if: steps.go-cache.outputs.cache-hit != 'true'
        run: make -j2 gomoddownload
      - name: Install Tools
        if: steps.go-cache.outputs.cache-hit != 'true'
        run: make install-tools
      - name: Cache Lint Build
        uses: actions/cache@d4323d4df104b026a6aa633fdb11d772146be0bf # v4
        with:
          path: ~/.cache/go-build
          key: go-lint-build-${{ matrix.group }}-${{ runner.os }}-${{ hashFiles('**/go.sum') }}
      - name: Lint
        run: GOOS=${{ matrix.goos }} GOARCH=amd64 make -j2 golint GROUP=${{ matrix.group }}
  lint:
    if: ${{ github.actor != 'dependabot[bot]' && always() }}
    runs-on: ubuntu-24.04
    needs: [setup-environment, lint-matrix]
    steps:
      - name: Print result
        run: echo ${{ needs.lint-matrix.result }}
      - name: Interpret result
        run: |
          if [[ success == ${{ needs.lint-matrix.result }} ]]
          then
            echo "All matrix jobs passed!"
          else
            echo "One or more matrix jobs failed."
            false
          fi
  govulncheck:
    strategy:
      fail-fast: false
      matrix:
        group:
          - receiver-0
          - receiver-1
          - receiver-2
          - receiver-3
          - processor-0
          - processor-1
          - exporter-0
          - exporter-1
          - exporter-2
          - exporter-3
          - extension
          - connector
          - internal
          - pkg
          - cmd-0
    runs-on: ubuntu-24.04
    timeout-minutes: 30
    steps:
      - name: Checkout Repo
        uses: actions/checkout@11bd71901bbe5b1630ceea73d27597364c9af683 # v4
      - name: Setup Go
        uses: actions/setup-go@f111f3307d8850f501ac008e886eec1fd1932a34 # v5
        with:
<<<<<<< HEAD
          go-version: "1.22.12"
=======
          go-version: "1.23.8"
>>>>>>> bb7de5bf
          cache: false
      - name: Cache Go
        id: go-cache
        timeout-minutes: 5
        uses: actions/cache@d4323d4df104b026a6aa633fdb11d772146be0bf # v4
        with:
          path: |
            ~/go/bin
            ~/go/pkg/mod
            ./.tools
          key: go-cache-${{ runner.os }}-${{ hashFiles('**/go.sum') }}
      - name: Install Tools
        if: steps.go-cache.outputs.cache-hit != 'true'
        run: make install-tools
      - name: Run `govulncheck`
        run: make -j2 gogovulncheck GROUP=${{ matrix.group }}
  checks:
    runs-on: ubuntu-24.04
    needs: [setup-environment]
    steps:
      - uses: actions/checkout@11bd71901bbe5b1630ceea73d27597364c9af683 # v4
      - uses: actions/setup-go@f111f3307d8850f501ac008e886eec1fd1932a34 # v5
        with:
<<<<<<< HEAD
          go-version: "1.22.12"
=======
          go-version: "1.23.8"
>>>>>>> bb7de5bf
          cache: false
      - name: Cache Go
        id: go-cache
        timeout-minutes: 5
        uses: actions/cache@d4323d4df104b026a6aa633fdb11d772146be0bf # v4
        with:
          path: |
            ~/go/bin
            ~/go/pkg/mod
            ./.tools
          key: go-cache-${{ runner.os }}-${{ hashFiles('**/go.sum') }}
      - name: Install dependencies
        if: steps.go-cache.outputs.cache-hit != 'true'
        run: make -j2 gomoddownload
      - name: Install Tools
        if: steps.go-cache.outputs.cache-hit != 'true'
        run: make install-tools
      - run: make genotelcontribcol
      - name: CheckDoc
        run: make checkdoc
      - name: CheckMetadata
        run: make checkmetadata
      - name: CheckApi
        run: make checkapi
      - name: Porto
        run: |
          make -j2 goporto
          git diff --exit-code || (echo 'Porto links are out of date, please run "make goporto" and commit the changes in this PR.' && exit 1)
      - name: crosslink
        run: |
          make crosslink
          git diff --exit-code || (echo 'Replace statements are out of date, please run "make crosslink" and commit the changes in this PR.' && exit 1)
      - name: tidylist
        run: |
          make tidylist
          git diff --exit-code || (echo 'Tidylist is out of date, please run "make tidylist" and commit the changes in this PR.' && exit 1)
      - name: Check for go mod dependency changes
        run: |
          make gotidy
          git diff --exit-code || (echo 'go.mod/go.sum deps changes detected, please run "make gotidy" and commit the changes in this PR.' && exit 1)
      - name: Gen distributions
        run: |
          make gendistributions
          git diff -s --exit-code || (echo 'Generated code is out of date, please run "make gendistributions" and commit the changes in this PR.' && exit 1)
      - name: Gen labels
        run: |
          make genlabels
          git diff -s --exit-code || (echo '.github/component_labels.txt is out of date, please run "make genlabels" and commit the changes in this PR.' && exit 1)
      - name: CodeGen
        run: |
          make generate
          if [[ -n $(git status -s) ]]; then
            echo 'Generated code is out of date, please run "make generate" and commit the changes in this PR.'
            exit 1
          fi
      - name: MultimodVerify
        run: make multimod-verify
      - name: Components dropdown in issue templates
        run: |
          make generate-gh-issue-templates
          git diff --exit-code '.github/ISSUE_TEMPLATE' || (echo 'Dropdowns in issue templates are out of date, please run "make generate-gh-issue-templates" and commit the changes in this PR.' && exit 1)
  unittest-matrix:
    strategy:
      fail-fast: false
      matrix:
<<<<<<< HEAD
        go-version: ["1.23.0", "1.22.12"] # 1.20 is interpreted as 1.2 without quotes
        runner: [ubuntu-latest]
=======
        go-version: ["~1.24", "~1.23"] # 1.20 is interpreted as 1.2 without quotes
        runner: [ubuntu-24.04]
>>>>>>> bb7de5bf
        group:
          - receiver-0
          - receiver-1
          - receiver-2
          - receiver-3
          - processor-0
          - processor-1
          - exporter-0
          - exporter-1
          - exporter-2
          - exporter-3
          - extension
          - connector
          - internal
          - pkg
          - cmd-0
          - other
    runs-on: ${{ matrix.runner }}
    needs: [setup-environment]
    steps:
      - uses: actions/checkout@11bd71901bbe5b1630ceea73d27597364c9af683 # v4
      - uses: actions/setup-go@f111f3307d8850f501ac008e886eec1fd1932a34 # v5
        with:
          go-version: ${{ matrix.go-version }}
          cache: false
          check-latest: true # Since we're using "~" in the version, check we're using latest
      - name: Cache Go
        id: go-cache
        timeout-minutes: 5
        uses: actions/cache@d4323d4df104b026a6aa633fdb11d772146be0bf # v4
        with:
          path: |
            ~/go/bin
            ~/go/pkg/mod
            ./.tools
          key: go-cache-${{ runner.os }}-${{ hashFiles('**/go.sum') }}
      - name: Install dependencies
        if: steps.go-cache.outputs.cache-hit != 'true'
        run: make -j2 gomoddownload
      - name: Install Tools
        if: steps.go-cache.outputs.cache-hit != 'true'
        run: make install-tools
      - name: Cache Test Build
        uses: actions/cache@d4323d4df104b026a6aa633fdb11d772146be0bf # v4
        with:
          path: ~/.cache/go-build
          key: go-test-build-${{ runner.os }}-${{ matrix.go-version }}-${{ matrix.runner }}-${{ hashFiles('**/go.sum') }}
      - name: Run Unit Tests
        id: tests
        if: github.ref != 'refs/heads/main' # Runs on every PR and both go versions
        run: make gotest GROUP=${{ matrix.group }}
      - name: Run Unit Tests With JUnit and Coverage
        id: tests-with-junit
        if: startsWith( matrix.go-version, '~1.23' ) && github.ref == 'refs/heads/main' && github.event_name == 'push' # only run junit/coverage on one version and only on main
        continue-on-error: true # Allow uploading artifacts even if the test fails
        run: make gotest-with-junit-and-cover GROUP=${{ matrix.group }}
      - uses: actions/upload-artifact@4cec3d8aa04e39d1a68397de0c4cd6fb9dce8ec1 # v4
        if: startsWith( matrix.go-version, '~1.23' ) && github.ref == 'refs/heads/main' && github.event_name == 'push' # only upload artifact for one version and only on main
        with:
          name: coverage-artifacts-${{ matrix.go-version }}-${{ matrix.runner }}-${{ matrix.group }}
          path: ${{ matrix.group }}-coverage.txt
      - uses: actions/upload-artifact@4cec3d8aa04e39d1a68397de0c4cd6fb9dce8ec1 # v4
        if: startsWith( matrix.go-version, '~1.23' ) && github.ref == 'refs/heads/main' && github.event_name == 'push' # only upload artifact for one version and only on main
        with:
          name: test-results-${{ matrix.go-version }}-${{ matrix.runner }}-${{ matrix.group }}
          path: internal/tools/testresults/
          retention-days: 4
      - name: Fail workflow if tests fails
        if: steps.tests-with-junit.outcome == 'failure' || steps.tests.outcome == 'failure'
        run: |
          echo "Tests failed. Failing workflow."
          exit 1
          
  unittest:
    if: ${{ github.actor != 'dependabot[bot]' && always() }}
    runs-on: ubuntu-24.04
    needs: [setup-environment, unittest-matrix]
    steps:
      - name: Print result
        run: echo ${{ needs.unittest-matrix.result }}
      - name: Interpret result
        run: |
          if [[ success == ${{ needs.unittest-matrix.result }} ]]
          then
            echo "All matrix jobs passed!"
          else
            echo "One or more matrix jobs failed."
            false
          fi
  coverage:
    runs-on: ubuntu-24.04
    needs: [unittest]
    steps:
      - uses: actions/checkout@11bd71901bbe5b1630ceea73d27597364c9af683 # v4
      - uses: actions/download-artifact@cc203385981b70ca67e1cc392babf9cc229d5806 # v4
        with:
          merge-multiple: true
          pattern: coverage-artifacts-*
      - name: Upload coverage report
        uses: codecov/codecov-action@0565863a31f2c772f9f0395002a31e3f06189574 # v5.4.0
        env:
          CODECOV_TOKEN: ${{ secrets.CODECOV_TOKEN }}

  integration-tests-matrix:
    strategy:
      fail-fast: false
      matrix:
        group:
          - receiver-0
          - receiver-1
          - receiver-2
          - receiver-3
          - processor-0
          - processor-1
          - exporter-0
          - exporter-1
          - exporter-2
          - exporter-3
          - extension
          - connector
          - internal
          - pkg
          - cmd-0
    runs-on: ubuntu-24.04
    needs: [setup-environment]
    steps:
      - uses: actions/checkout@11bd71901bbe5b1630ceea73d27597364c9af683 # v4
      - uses: actions/setup-go@f111f3307d8850f501ac008e886eec1fd1932a34 # v5
        with:
<<<<<<< HEAD
          go-version: "1.22.12"
=======
          go-version: "1.23.8"
>>>>>>> bb7de5bf
          cache: false
      - name: Cache Go
        id: go-cache
        timeout-minutes: 5
        uses: actions/cache@d4323d4df104b026a6aa633fdb11d772146be0bf # v4
        with:
          path: |
            ~/go/bin
            ~/go/pkg/mod
            ./.tools
          key: go-cache-${{ runner.os }}-${{ hashFiles('**/go.sum') }}
      - name: Cache Docker images.
        uses: ScribeMD/docker-cache@fb28c93772363301b8d0a6072ce850224b73f74e # 0.5.0
        with:
          key: docker-${{ matrix.group }}
      - name: Run Integration Tests
        run: make gointegration-test GROUP=${{ matrix.group }}

  integration-sudo-tests-matrix:
    strategy:
      fail-fast: false
      matrix:
        group:
          # list of components that require privileged (sudo) access for
          # its integration tests `go test -exec sudo -run Sudo -tags=integration`
          - extension/cgroupruntimeextension
    runs-on: ubuntu-24.04
    needs: [setup-environment]
    steps:
      - uses: actions/checkout@11bd71901bbe5b1630ceea73d27597364c9af683 # v4
      - uses: actions/setup-go@f111f3307d8850f501ac008e886eec1fd1932a34 # v5
        with:
          go-version: "1.23.8"
          cache: false
      - name: Cache Go
        id: go-cache
        timeout-minutes: 5
        uses: actions/cache@d4323d4df104b026a6aa633fdb11d772146be0bf # v4
        with:
          path: |
            ~/go/bin
            ~/go/pkg/mod
            ./.tools
          key: go-cache-${{ runner.os }}-${{ hashFiles('**/go.sum') }}
      - name: Cache Docker images.
        uses: ScribeMD/docker-cache@fb28c93772363301b8d0a6072ce850224b73f74e # 0.5.0
        with:
          key: docker-${{ matrix.group }}
      - name: Run Integration Tests
        run: make --no-print-directory -C ${{ matrix.group }} mod-integration-sudo-test


  integration-tests:
    if: ${{ github.actor != 'dependabot[bot]' && always() }}
    runs-on: ubuntu-24.04
    needs: [setup-environment, integration-tests-matrix, integration-sudo-tests-matrix]
    steps:
      - name: Print result
        run: echo ${{ needs.integration-tests-matrix.result }}
      - name: Interpret result
        run: |
          if [[ success == ${{ needs.integration-tests-matrix.result }} ]]
          then
            echo "All matrix jobs passed!"
          else
            echo "One or more matrix jobs failed."
            false
          fi

  correctness-traces:
    runs-on: ubuntu-24.04
    needs: [setup-environment]
    steps:
      - uses: actions/checkout@11bd71901bbe5b1630ceea73d27597364c9af683 # v4
      - uses: actions/setup-go@f111f3307d8850f501ac008e886eec1fd1932a34 # v5
        with:
<<<<<<< HEAD
          go-version: "1.22.12"
=======
          go-version: "1.23.8"
>>>>>>> bb7de5bf
          cache: false
      - name: Cache Go
        id: go-cache
        timeout-minutes: 5
        uses: actions/cache@d4323d4df104b026a6aa633fdb11d772146be0bf # v4
        with:
          path: |
            ~/go/bin
            ~/go/pkg/mod
            ./.tools
          key: go-cache-${{ runner.os }}-${{ hashFiles('**/go.sum') }}
      - name: Install dependencies
        if: steps.go-cache.outputs.cache-hit != 'true'
        run: make -j2 gomoddownload
      - name: Install Tools
        if: steps.go-cache.outputs.cache-hit != 'true'
        run: make install-tools
      - name: Correctness
        run: make -C testbed run-correctness-traces-tests
  correctness-metrics:
    runs-on: ubuntu-24.04
    needs: [setup-environment]
    steps:
      - uses: actions/checkout@11bd71901bbe5b1630ceea73d27597364c9af683 # v4
      - uses: actions/setup-go@f111f3307d8850f501ac008e886eec1fd1932a34 # v5
        with:
<<<<<<< HEAD
          go-version: "1.22.12"
=======
          go-version: "1.23.8"
>>>>>>> bb7de5bf
          cache: false
      - name: Cache Go
        id: go-cache
        timeout-minutes: 5
        uses: actions/cache@d4323d4df104b026a6aa633fdb11d772146be0bf # v4
        with:
          path: |
            ~/go/bin
            ~/go/pkg/mod
            ./.tools
          key: go-cache-${{ runner.os }}-${{ hashFiles('**/go.sum') }}
      - name: Install dependencies
        if: steps.go-cache.outputs.cache-hit != 'true'
        run: make -j2 gomoddownload
      - name: Install Tools
        if: steps.go-cache.outputs.cache-hit != 'true'
        run: make install-tools
      - name: Correctness
        run: make -C testbed run-correctness-metrics-tests

  build-examples:
    runs-on: ubuntu-24.04
    needs: [setup-environment]
    steps:
      - uses: actions/checkout@11bd71901bbe5b1630ceea73d27597364c9af683 # v4
      - run: make genotelcontribcol
      - name: Build Examples
        run: make build-examples

  cross-compile:
    runs-on: ubuntu-24.04
    needs: [setup-environment]
    strategy:
      fail-fast: false
      matrix:
        os:
          - darwin
          - linux
          - windows
        arch:
          - 386
          - amd64
          - arm
          - arm64
          - ppc64le
          - s390x
        include:
          - os: linux
            arch: arm
            arm: 7
        exclude:
          - os: darwin
            arch: 386
          - os: darwin
            arch: arm
          - os: darwin
            arch: ppc64le
          - os: darwin
            arch: s390x
          - os: windows
            arch: arm
          - os: windows
            arch: arm64
          - os: windows
            arch: ppc64le
          - os: windows
            arch: s390x
    steps:
      - uses: actions/checkout@11bd71901bbe5b1630ceea73d27597364c9af683 # v4
      - uses: actions/setup-go@f111f3307d8850f501ac008e886eec1fd1932a34 # v5
        with:
<<<<<<< HEAD
          go-version: "1.22.12"
=======
          go-version: "1.23.8"
>>>>>>> bb7de5bf
          cache: false
      - name: Cache Go
        id: go-cache
        timeout-minutes: 5
        uses: actions/cache@d4323d4df104b026a6aa633fdb11d772146be0bf # v4
        with:
          path: |
            ~/go/bin
            ~/go/pkg/mod
            ./.tools
          key: go-cache-${{ runner.os }}-${{ hashFiles('**/go.sum') }}
      - name: Install dependencies
        if: steps.go-cache.outputs.cache-hit != 'true'
        run: make -j2 gomoddownload
      - name: Install Tools
        if: steps.go-cache.outputs.cache-hit != 'true'
        run: make install-tools
      - name: Generate collector files
        run: make genotelcontribcol
      - name: Build Collector ${{ matrix.binary }}
        run: make GOOS=${{ matrix.os }} GOARCH=${{ matrix.arch }} GOARM=${{ matrix.arm }} otelcontribcol
      - name: Upload Collector Binaries
        uses: actions/upload-artifact@4cec3d8aa04e39d1a68397de0c4cd6fb9dce8ec1 # v4
        with:
          name: collector-binaries-${{ matrix.os }}-${{ matrix.arch }}
          path: ./bin/*

  publish-check:
    runs-on: ubuntu-24.04
    needs: [lint, unittest, integration-tests]
    steps:
      - uses: actions/checkout@11bd71901bbe5b1630ceea73d27597364c9af683 # v4
      - name: Download Binaries
        uses: actions/download-artifact@cc203385981b70ca67e1cc392babf9cc229d5806 # v4
        with:
          merge-multiple: true
          path: ./bin/
          pattern: collector-binaries-*
      - name: Verify Distribution Files Exist
        id: check
        run: ./.github/workflows/scripts/verify-dist-files-exist.sh
  publish-dev:
    runs-on: ubuntu-24.04
    needs: [lint, unittest, integration-tests]
    if: (github.ref == 'refs/heads/main' || startsWith(github.ref, 'refs/tags/v')) && github.repository == 'open-telemetry/opentelemetry-collector-contrib'
    steps:
      - uses: actions/checkout@11bd71901bbe5b1630ceea73d27597364c9af683 # v4
      - uses: actions/setup-go@f111f3307d8850f501ac008e886eec1fd1932a34 # v5
        with:
<<<<<<< HEAD
          go-version: "1.22.12"
=======
          go-version: "1.23.8"
>>>>>>> bb7de5bf
          cache: false
      - name: Mkdir bin and dist
        run: |
          mkdir bin/ dist/
      - name: Cache Go
        id: go-cache
        timeout-minutes: 5
        uses: actions/cache@d4323d4df104b026a6aa633fdb11d772146be0bf # v4
        with:
          path: |
            ~/go/bin
            ~/go/pkg/mod
            ./.tools
          key: go-cache-${{ runner.os }}-${{ hashFiles('**/go.sum') }}
      - name: Install dependencies
        if: steps.go-cache.outputs.cache-hit != 'true'
        run: make -j2 gomoddownload
      - name: Install Tools
        if: steps.go-cache.outputs.cache-hit != 'true'
        run: make install-tools
      - name: Download Binaries
        uses: actions/download-artifact@cc203385981b70ca67e1cc392babf9cc229d5806 # v4
        with:
          merge-multiple: true
          path: ./bin/
          pattern: collector-binaries-*
      - run: chmod +x bin/*
      - name: Add Permissions to Tool Binaries
        run: chmod -R +x ./dist
      - name: Verify Distribution Files Exist
        id: check
        run: ./.github/workflows/scripts/verify-dist-files-exist.sh
      - name: Build Docker Image
        if: steps.check.outputs.passed == 'true'
        run: |
          make genotelcontribcol
          make docker-otelcontribcol
          docker tag otelcontribcol:latest otel/opentelemetry-collector-contrib-dev:$GITHUB_SHA
          docker tag otelcontribcol:latest otel/opentelemetry-collector-contrib-dev:latest
      - name: Validate Docker Image
        if: steps.check.outputs.passed == 'true'
        run: |
          docker run otel/opentelemetry-collector-contrib-dev:$GITHUB_SHA --version
          docker run otel/opentelemetry-collector-contrib-dev:latest --version
      - name: Login to Docker Hub
        uses: docker/login-action@74a5d142397b4f367a81961eba4e8cd7edddf772 # v3
        with:
          username: ${{ secrets.DOCKER_USERNAME }}
          password: ${{ secrets.DOCKER_PASSWORD }}
      - name: Push Docker Image
        if: steps.check.outputs.passed == 'true'
        run: |
          docker push otel/opentelemetry-collector-contrib-dev:$GITHUB_SHA
          docker push otel/opentelemetry-collector-contrib-dev:latest
  publish-stable:
    runs-on: ubuntu-24.04
    needs: [lint, unittest, integration-tests]
    if: startsWith(github.ref, 'refs/tags/v') && github.repository == 'open-telemetry/opentelemetry-collector-contrib'
    steps:
      - uses: actions/checkout@11bd71901bbe5b1630ceea73d27597364c9af683 # v4
      - name: Set Release Tag
        id: github_tag
        run: ./.github/workflows/scripts/set_release_tag.sh
      - name: Prepare release notes
        env:
          RELEASE_TAG: ${{ steps.github_tag.outputs.tag }}
        run: ./.github/workflows/scripts/prepare-release-notes.sh
      - name: Create Github Release
        run: |
          gh release create $RELEASE_TAG -t $RELEASE_TAG -F release-notes.md
        env:
          GITHUB_TOKEN: ${{ secrets.GITHUB_TOKEN }}
          RELEASE_TAG: ${{ steps.github_tag.outputs.tag }}
  rotate-milestone:
    # This job updates the "next release" milestone
    # to the latest released version and creates a new milestone
    # named "next release" in its place
    runs-on: ubuntu-24.04
    needs: [publish-stable]
    if: startsWith(github.ref, 'refs/tags/v') && github.repository == 'open-telemetry/opentelemetry-collector-contrib'
    steps:
      - uses: actions/github-script@60a0d83039c74a4aee543508d2ffcb1c3799cdea # v7
        with:
          script: |
            const milestones = await github.rest.issues.listMilestones({
              owner: context.repo.owner,
              repo: context.repo.repo,
              state: "open"
            })
            for (const milestone of milestones.data) {
              if (milestone.title == "next release") {
                await github.rest.issues.updateMilestone({
                  owner: context.repo.owner,
                  repo: context.repo.repo,
                  milestone_number: milestone.number,
                  title: "${{ github.ref_name }}"
                });
                await github.rest.issues.createMilestone({
                  owner: context.repo.owner,
                  repo: context.repo.repo,
                  title: "next release"
                });
                return
              }
            }<|MERGE_RESOLUTION|>--- conflicted
+++ resolved
@@ -24,22 +24,18 @@
 jobs:
   setup-environment:
     timeout-minutes: 30
-    runs-on: ubuntu-24.04
+    runs-on: ubuntu-latest
     if: ${{ github.actor != 'dependabot[bot]' }}
     steps:
-      - uses: actions/checkout@11bd71901bbe5b1630ceea73d27597364c9af683 # v4
-      - uses: actions/setup-go@f111f3307d8850f501ac008e886eec1fd1932a34 # v5
-        with:
-<<<<<<< HEAD
-          go-version: "1.22.12"
-=======
-          go-version: "1.23.8"
->>>>>>> bb7de5bf
-          cache: false
-      - name: Cache Go
-        id: go-cache
-        timeout-minutes: 5
-        uses: actions/cache@d4323d4df104b026a6aa633fdb11d772146be0bf # v4
+      - uses: actions/checkout@v4
+      - uses: actions/setup-go@v5
+        with:
+          go-version: "1.23.8"
+          cache: false
+      - name: Cache Go
+        id: go-cache
+        timeout-minutes: 5
+        uses: actions/cache@v4
         with:
           path: |
             ~/go/bin
@@ -53,13 +49,24 @@
         if: steps.go-cache.outputs.cache-hit != 'true'
         run: make install-tools
   check-collector-module-version:
-    runs-on: ubuntu-24.04
-    needs: [setup-environment]
-    steps:
-      - uses: actions/checkout@11bd71901bbe5b1630ceea73d27597364c9af683 # v4
+    runs-on: ubuntu-latest
+    needs: [setup-environment]
+    steps:
+      - uses: actions/checkout@v4
       - run: make genotelcontribcol
       - name: Check Collector Module Version
         run: ./.github/workflows/scripts/check-collector-module-version.sh
+  check-codeowners:
+    runs-on: ubuntu-latest
+    needs: [setup-environment]
+    steps:
+      - uses: actions/checkout@v4
+      - name: Check Code Owner Existence
+        run: ./.github/workflows/scripts/check-codeowners.sh check_code_owner_existence
+      - name: Check Component Existence
+        run: ./.github/workflows/scripts/check-codeowners.sh check_component_existence
+      - name: Validate Allowlist entries
+        run: ./.github/workflows/scripts/check-codeowners.sh check_entries_in_allowlist
   lint-matrix:
     strategy:
       fail-fast: false
@@ -83,23 +90,20 @@
           - internal
           - pkg
           - cmd-0
+          - cmd-1
           - other
-    runs-on: ubuntu-24.04
-    needs: [setup-environment]
-    steps:
-      - uses: actions/checkout@11bd71901bbe5b1630ceea73d27597364c9af683 # v4
-      - uses: actions/setup-go@f111f3307d8850f501ac008e886eec1fd1932a34 # v5
-        with:
-<<<<<<< HEAD
-          go-version: "1.22.12"
-=======
-          go-version: "1.23.8"
->>>>>>> bb7de5bf
-          cache: false
-      - name: Cache Go
-        id: go-cache
-        timeout-minutes: 5
-        uses: actions/cache@d4323d4df104b026a6aa633fdb11d772146be0bf # v4
+    runs-on: ubuntu-latest
+    needs: [setup-environment]
+    steps:
+      - uses: actions/checkout@v4
+      - uses: actions/setup-go@v5
+        with:
+          go-version: "1.23.8"
+          cache: false
+      - name: Cache Go
+        id: go-cache
+        timeout-minutes: 5
+        uses: actions/cache@v4
         with:
           path: |
             ~/go/bin
@@ -113,7 +117,7 @@
         if: steps.go-cache.outputs.cache-hit != 'true'
         run: make install-tools
       - name: Cache Lint Build
-        uses: actions/cache@d4323d4df104b026a6aa633fdb11d772146be0bf # v4
+        uses: actions/cache@v4
         with:
           path: ~/.cache/go-build
           key: go-lint-build-${{ matrix.group }}-${{ runner.os }}-${{ hashFiles('**/go.sum') }}
@@ -121,7 +125,7 @@
         run: GOOS=${{ matrix.goos }} GOARCH=amd64 make -j2 golint GROUP=${{ matrix.group }}
   lint:
     if: ${{ github.actor != 'dependabot[bot]' && always() }}
-    runs-on: ubuntu-24.04
+    runs-on: ubuntu-latest
     needs: [setup-environment, lint-matrix]
     steps:
       - name: Print result
@@ -155,24 +159,21 @@
           - internal
           - pkg
           - cmd-0
-    runs-on: ubuntu-24.04
+          - cmd-1
+    runs-on: ubuntu-latest
     timeout-minutes: 30
     steps:
       - name: Checkout Repo
-        uses: actions/checkout@11bd71901bbe5b1630ceea73d27597364c9af683 # v4
+        uses: actions/checkout@v4
       - name: Setup Go
-        uses: actions/setup-go@f111f3307d8850f501ac008e886eec1fd1932a34 # v5
-        with:
-<<<<<<< HEAD
-          go-version: "1.22.12"
-=======
-          go-version: "1.23.8"
->>>>>>> bb7de5bf
-          cache: false
-      - name: Cache Go
-        id: go-cache
-        timeout-minutes: 5
-        uses: actions/cache@d4323d4df104b026a6aa633fdb11d772146be0bf # v4
+        uses: actions/setup-go@v5
+        with:
+          go-version: "1.23.8"
+          cache: false
+      - name: Cache Go
+        id: go-cache
+        timeout-minutes: 5
+        uses: actions/cache@v4
         with:
           path: |
             ~/go/bin
@@ -185,22 +186,18 @@
       - name: Run `govulncheck`
         run: make -j2 gogovulncheck GROUP=${{ matrix.group }}
   checks:
-    runs-on: ubuntu-24.04
-    needs: [setup-environment]
-    steps:
-      - uses: actions/checkout@11bd71901bbe5b1630ceea73d27597364c9af683 # v4
-      - uses: actions/setup-go@f111f3307d8850f501ac008e886eec1fd1932a34 # v5
-        with:
-<<<<<<< HEAD
-          go-version: "1.22.12"
-=======
-          go-version: "1.23.8"
->>>>>>> bb7de5bf
-          cache: false
-      - name: Cache Go
-        id: go-cache
-        timeout-minutes: 5
-        uses: actions/cache@d4323d4df104b026a6aa633fdb11d772146be0bf # v4
+    runs-on: ubuntu-latest
+    needs: [setup-environment]
+    steps:
+      - uses: actions/checkout@v4
+      - uses: actions/setup-go@v5
+        with:
+          go-version: "1.23.8"
+          cache: false
+      - name: Cache Go
+        id: go-cache
+        timeout-minutes: 5
+        uses: actions/cache@v4
         with:
           path: |
             ~/go/bin
@@ -261,13 +258,8 @@
     strategy:
       fail-fast: false
       matrix:
-<<<<<<< HEAD
-        go-version: ["1.23.0", "1.22.12"] # 1.20 is interpreted as 1.2 without quotes
-        runner: [ubuntu-latest]
-=======
         go-version: ["~1.24", "~1.23"] # 1.20 is interpreted as 1.2 without quotes
         runner: [ubuntu-24.04]
->>>>>>> bb7de5bf
         group:
           - receiver-0
           - receiver-1
@@ -284,12 +276,13 @@
           - internal
           - pkg
           - cmd-0
+          - cmd-1
           - other
     runs-on: ${{ matrix.runner }}
     needs: [setup-environment]
     steps:
-      - uses: actions/checkout@11bd71901bbe5b1630ceea73d27597364c9af683 # v4
-      - uses: actions/setup-go@f111f3307d8850f501ac008e886eec1fd1932a34 # v5
+      - uses: actions/checkout@v4
+      - uses: actions/setup-go@v5
         with:
           go-version: ${{ matrix.go-version }}
           cache: false
@@ -297,7 +290,7 @@
       - name: Cache Go
         id: go-cache
         timeout-minutes: 5
-        uses: actions/cache@d4323d4df104b026a6aa633fdb11d772146be0bf # v4
+        uses: actions/cache@v4
         with:
           path: |
             ~/go/bin
@@ -311,7 +304,7 @@
         if: steps.go-cache.outputs.cache-hit != 'true'
         run: make install-tools
       - name: Cache Test Build
-        uses: actions/cache@d4323d4df104b026a6aa633fdb11d772146be0bf # v4
+        uses: actions/cache@v4
         with:
           path: ~/.cache/go-build
           key: go-test-build-${{ runner.os }}-${{ matrix.go-version }}-${{ matrix.runner }}-${{ hashFiles('**/go.sum') }}
@@ -329,21 +322,9 @@
         with:
           name: coverage-artifacts-${{ matrix.go-version }}-${{ matrix.runner }}-${{ matrix.group }}
           path: ${{ matrix.group }}-coverage.txt
-      - uses: actions/upload-artifact@4cec3d8aa04e39d1a68397de0c4cd6fb9dce8ec1 # v4
-        if: startsWith( matrix.go-version, '~1.23' ) && github.ref == 'refs/heads/main' && github.event_name == 'push' # only upload artifact for one version and only on main
-        with:
-          name: test-results-${{ matrix.go-version }}-${{ matrix.runner }}-${{ matrix.group }}
-          path: internal/tools/testresults/
-          retention-days: 4
-      - name: Fail workflow if tests fails
-        if: steps.tests-with-junit.outcome == 'failure' || steps.tests.outcome == 'failure'
-        run: |
-          echo "Tests failed. Failing workflow."
-          exit 1
-          
   unittest:
     if: ${{ github.actor != 'dependabot[bot]' && always() }}
-    runs-on: ubuntu-24.04
+    runs-on: ubuntu-latest
     needs: [setup-environment, unittest-matrix]
     steps:
       - name: Print result
@@ -358,16 +339,16 @@
             false
           fi
   coverage:
-    runs-on: ubuntu-24.04
+    runs-on: ubuntu-latest
     needs: [unittest]
     steps:
-      - uses: actions/checkout@11bd71901bbe5b1630ceea73d27597364c9af683 # v4
-      - uses: actions/download-artifact@cc203385981b70ca67e1cc392babf9cc229d5806 # v4
+      - uses: actions/checkout@v4
+      - uses: actions/download-artifact@v4
         with:
           merge-multiple: true
           pattern: coverage-artifacts-*
       - name: Upload coverage report
-        uses: codecov/codecov-action@0565863a31f2c772f9f0395002a31e3f06189574 # v5.4.0
+        uses: codecov/codecov-action@015f24e6818733317a2da2edd6290ab26238649a # 5.0.7
         env:
           CODECOV_TOKEN: ${{ secrets.CODECOV_TOKEN }}
 
@@ -391,73 +372,32 @@
           - internal
           - pkg
           - cmd-0
-    runs-on: ubuntu-24.04
-    needs: [setup-environment]
-    steps:
-      - uses: actions/checkout@11bd71901bbe5b1630ceea73d27597364c9af683 # v4
-      - uses: actions/setup-go@f111f3307d8850f501ac008e886eec1fd1932a34 # v5
-        with:
-<<<<<<< HEAD
-          go-version: "1.22.12"
-=======
-          go-version: "1.23.8"
->>>>>>> bb7de5bf
-          cache: false
-      - name: Cache Go
-        id: go-cache
-        timeout-minutes: 5
-        uses: actions/cache@d4323d4df104b026a6aa633fdb11d772146be0bf # v4
-        with:
-          path: |
-            ~/go/bin
-            ~/go/pkg/mod
-            ./.tools
-          key: go-cache-${{ runner.os }}-${{ hashFiles('**/go.sum') }}
-      - name: Cache Docker images.
-        uses: ScribeMD/docker-cache@fb28c93772363301b8d0a6072ce850224b73f74e # 0.5.0
-        with:
-          key: docker-${{ matrix.group }}
+          - cmd-1
+    runs-on: ubuntu-latest
+    needs: [setup-environment]
+    steps:
+      - uses: actions/checkout@v4
+      - uses: actions/setup-go@v5
+        with:
+          go-version: "1.23.8"
+          cache: false
+      - name: Cache Go
+        id: go-cache
+        timeout-minutes: 5
+        uses: actions/cache@v4
+        with:
+          path: |
+            ~/go/bin
+            ~/go/pkg/mod
+            ./.tools
+          key: go-cache-${{ runner.os }}-${{ hashFiles('**/go.sum') }}
       - name: Run Integration Tests
         run: make gointegration-test GROUP=${{ matrix.group }}
 
-  integration-sudo-tests-matrix:
-    strategy:
-      fail-fast: false
-      matrix:
-        group:
-          # list of components that require privileged (sudo) access for
-          # its integration tests `go test -exec sudo -run Sudo -tags=integration`
-          - extension/cgroupruntimeextension
-    runs-on: ubuntu-24.04
-    needs: [setup-environment]
-    steps:
-      - uses: actions/checkout@11bd71901bbe5b1630ceea73d27597364c9af683 # v4
-      - uses: actions/setup-go@f111f3307d8850f501ac008e886eec1fd1932a34 # v5
-        with:
-          go-version: "1.23.8"
-          cache: false
-      - name: Cache Go
-        id: go-cache
-        timeout-minutes: 5
-        uses: actions/cache@d4323d4df104b026a6aa633fdb11d772146be0bf # v4
-        with:
-          path: |
-            ~/go/bin
-            ~/go/pkg/mod
-            ./.tools
-          key: go-cache-${{ runner.os }}-${{ hashFiles('**/go.sum') }}
-      - name: Cache Docker images.
-        uses: ScribeMD/docker-cache@fb28c93772363301b8d0a6072ce850224b73f74e # 0.5.0
-        with:
-          key: docker-${{ matrix.group }}
-      - name: Run Integration Tests
-        run: make --no-print-directory -C ${{ matrix.group }} mod-integration-sudo-test
-
-
   integration-tests:
     if: ${{ github.actor != 'dependabot[bot]' && always() }}
-    runs-on: ubuntu-24.04
-    needs: [setup-environment, integration-tests-matrix, integration-sudo-tests-matrix]
+    runs-on: ubuntu-latest
+    needs: [setup-environment, integration-tests-matrix]
     steps:
       - name: Print result
         run: echo ${{ needs.integration-tests-matrix.result }}
@@ -472,22 +412,18 @@
           fi
 
   correctness-traces:
-    runs-on: ubuntu-24.04
-    needs: [setup-environment]
-    steps:
-      - uses: actions/checkout@11bd71901bbe5b1630ceea73d27597364c9af683 # v4
-      - uses: actions/setup-go@f111f3307d8850f501ac008e886eec1fd1932a34 # v5
-        with:
-<<<<<<< HEAD
-          go-version: "1.22.12"
-=======
-          go-version: "1.23.8"
->>>>>>> bb7de5bf
-          cache: false
-      - name: Cache Go
-        id: go-cache
-        timeout-minutes: 5
-        uses: actions/cache@d4323d4df104b026a6aa633fdb11d772146be0bf # v4
+    runs-on: ubuntu-latest
+    needs: [setup-environment]
+    steps:
+      - uses: actions/checkout@v4
+      - uses: actions/setup-go@v5
+        with:
+          go-version: "1.23.8"
+          cache: false
+      - name: Cache Go
+        id: go-cache
+        timeout-minutes: 5
+        uses: actions/cache@v4
         with:
           path: |
             ~/go/bin
@@ -503,22 +439,18 @@
       - name: Correctness
         run: make -C testbed run-correctness-traces-tests
   correctness-metrics:
-    runs-on: ubuntu-24.04
-    needs: [setup-environment]
-    steps:
-      - uses: actions/checkout@11bd71901bbe5b1630ceea73d27597364c9af683 # v4
-      - uses: actions/setup-go@f111f3307d8850f501ac008e886eec1fd1932a34 # v5
-        with:
-<<<<<<< HEAD
-          go-version: "1.22.12"
-=======
-          go-version: "1.23.8"
->>>>>>> bb7de5bf
-          cache: false
-      - name: Cache Go
-        id: go-cache
-        timeout-minutes: 5
-        uses: actions/cache@d4323d4df104b026a6aa633fdb11d772146be0bf # v4
+    runs-on: ubuntu-latest
+    needs: [setup-environment]
+    steps:
+      - uses: actions/checkout@v4
+      - uses: actions/setup-go@v5
+        with:
+          go-version: "1.23.8"
+          cache: false
+      - name: Cache Go
+        id: go-cache
+        timeout-minutes: 5
+        uses: actions/cache@v4
         with:
           path: |
             ~/go/bin
@@ -535,16 +467,16 @@
         run: make -C testbed run-correctness-metrics-tests
 
   build-examples:
-    runs-on: ubuntu-24.04
-    needs: [setup-environment]
-    steps:
-      - uses: actions/checkout@11bd71901bbe5b1630ceea73d27597364c9af683 # v4
+    runs-on: ubuntu-latest
+    needs: [setup-environment]
+    steps:
+      - uses: actions/checkout@v4
       - run: make genotelcontribcol
       - name: Build Examples
         run: make build-examples
 
   cross-compile:
-    runs-on: ubuntu-24.04
+    runs-on: ubuntu-latest
     needs: [setup-environment]
     strategy:
       fail-fast: false
@@ -582,19 +514,15 @@
           - os: windows
             arch: s390x
     steps:
-      - uses: actions/checkout@11bd71901bbe5b1630ceea73d27597364c9af683 # v4
-      - uses: actions/setup-go@f111f3307d8850f501ac008e886eec1fd1932a34 # v5
-        with:
-<<<<<<< HEAD
-          go-version: "1.22.12"
-=======
-          go-version: "1.23.8"
->>>>>>> bb7de5bf
-          cache: false
-      - name: Cache Go
-        id: go-cache
-        timeout-minutes: 5
-        uses: actions/cache@d4323d4df104b026a6aa633fdb11d772146be0bf # v4
+      - uses: actions/checkout@v4
+      - uses: actions/setup-go@v5
+        with:
+          go-version: "1.23.8"
+          cache: false
+      - name: Cache Go
+        id: go-cache
+        timeout-minutes: 5
+        uses: actions/cache@v4
         with:
           path: |
             ~/go/bin
@@ -612,18 +540,18 @@
       - name: Build Collector ${{ matrix.binary }}
         run: make GOOS=${{ matrix.os }} GOARCH=${{ matrix.arch }} GOARM=${{ matrix.arm }} otelcontribcol
       - name: Upload Collector Binaries
-        uses: actions/upload-artifact@4cec3d8aa04e39d1a68397de0c4cd6fb9dce8ec1 # v4
+        uses: actions/upload-artifact@v4
         with:
           name: collector-binaries-${{ matrix.os }}-${{ matrix.arch }}
           path: ./bin/*
 
   publish-check:
-    runs-on: ubuntu-24.04
+    runs-on: ubuntu-latest
     needs: [lint, unittest, integration-tests]
     steps:
-      - uses: actions/checkout@11bd71901bbe5b1630ceea73d27597364c9af683 # v4
+      - uses: actions/checkout@v4
       - name: Download Binaries
-        uses: actions/download-artifact@cc203385981b70ca67e1cc392babf9cc229d5806 # v4
+        uses: actions/download-artifact@v4
         with:
           merge-multiple: true
           path: ./bin/
@@ -632,18 +560,14 @@
         id: check
         run: ./.github/workflows/scripts/verify-dist-files-exist.sh
   publish-dev:
-    runs-on: ubuntu-24.04
+    runs-on: ubuntu-latest
     needs: [lint, unittest, integration-tests]
     if: (github.ref == 'refs/heads/main' || startsWith(github.ref, 'refs/tags/v')) && github.repository == 'open-telemetry/opentelemetry-collector-contrib'
     steps:
-      - uses: actions/checkout@11bd71901bbe5b1630ceea73d27597364c9af683 # v4
-      - uses: actions/setup-go@f111f3307d8850f501ac008e886eec1fd1932a34 # v5
-        with:
-<<<<<<< HEAD
-          go-version: "1.22.12"
-=======
-          go-version: "1.23.8"
->>>>>>> bb7de5bf
+      - uses: actions/checkout@v4
+      - uses: actions/setup-go@v5
+        with:
+          go-version: "1.23.8"
           cache: false
       - name: Mkdir bin and dist
         run: |
@@ -651,7 +575,7 @@
       - name: Cache Go
         id: go-cache
         timeout-minutes: 5
-        uses: actions/cache@d4323d4df104b026a6aa633fdb11d772146be0bf # v4
+        uses: actions/cache@v4
         with:
           path: |
             ~/go/bin
@@ -665,7 +589,7 @@
         if: steps.go-cache.outputs.cache-hit != 'true'
         run: make install-tools
       - name: Download Binaries
-        uses: actions/download-artifact@cc203385981b70ca67e1cc392babf9cc229d5806 # v4
+        uses: actions/download-artifact@v4
         with:
           merge-multiple: true
           path: ./bin/
@@ -689,7 +613,7 @@
           docker run otel/opentelemetry-collector-contrib-dev:$GITHUB_SHA --version
           docker run otel/opentelemetry-collector-contrib-dev:latest --version
       - name: Login to Docker Hub
-        uses: docker/login-action@74a5d142397b4f367a81961eba4e8cd7edddf772 # v3
+        uses: docker/login-action@v3
         with:
           username: ${{ secrets.DOCKER_USERNAME }}
           password: ${{ secrets.DOCKER_PASSWORD }}
@@ -699,18 +623,14 @@
           docker push otel/opentelemetry-collector-contrib-dev:$GITHUB_SHA
           docker push otel/opentelemetry-collector-contrib-dev:latest
   publish-stable:
-    runs-on: ubuntu-24.04
+    runs-on: ubuntu-latest
     needs: [lint, unittest, integration-tests]
     if: startsWith(github.ref, 'refs/tags/v') && github.repository == 'open-telemetry/opentelemetry-collector-contrib'
     steps:
-      - uses: actions/checkout@11bd71901bbe5b1630ceea73d27597364c9af683 # v4
+      - uses: actions/checkout@v4
       - name: Set Release Tag
         id: github_tag
         run: ./.github/workflows/scripts/set_release_tag.sh
-      - name: Prepare release notes
-        env:
-          RELEASE_TAG: ${{ steps.github_tag.outputs.tag }}
-        run: ./.github/workflows/scripts/prepare-release-notes.sh
       - name: Create Github Release
         run: |
           gh release create $RELEASE_TAG -t $RELEASE_TAG -F release-notes.md
@@ -721,11 +641,11 @@
     # This job updates the "next release" milestone
     # to the latest released version and creates a new milestone
     # named "next release" in its place
-    runs-on: ubuntu-24.04
+    runs-on: ubuntu-latest
     needs: [publish-stable]
     if: startsWith(github.ref, 'refs/tags/v') && github.repository == 'open-telemetry/opentelemetry-collector-contrib'
     steps:
-      - uses: actions/github-script@60a0d83039c74a4aee543508d2ffcb1c3799cdea # v7
+      - uses: actions/github-script@v7
         with:
           script: |
             const milestones = await github.rest.issues.listMilestones({
